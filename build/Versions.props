<Project xmlns="http://schemas.microsoft.com/developer/msbuild/2003">
  <PropertyGroup>
    <VersionBase Condition="'$(UseVisualStudioVersion)' == 'true'">15.9.0</VersionBase>
    <VersionBase Condition="'$(UseVisualStudioVersion)' != 'true'">2.9.0</VersionBase>
<<<<<<< HEAD
    <PreReleaseVersionLabel>beta2</PreReleaseVersionLabel>
=======
    <PreReleaseVersionLabel>beta3</PreReleaseVersionLabel>
>>>>>>> 60b491e7

    <!-- Opt-in repo features -->
    <UsingToolVSSDK>true</UsingToolVSSDK>
    <UsingToolIbcOptimization>true</UsingToolIbcOptimization>

    <!-- Toolset -->
    <RoslynToolsRepoToolsetVersion>1.0.0-beta-62705-01</RoslynToolsRepoToolsetVersion>
    <RoslynToolsVsixExpInstallerVersion>1.0.0-beta-62503-02</RoslynToolsVsixExpInstallerVersion>
    <RoslynDependenciesProjectSystemOptimizationDataVersion>2.6.0-beta1-62205-02</RoslynDependenciesProjectSystemOptimizationDataVersion>
    <VSWhereVersion>2.3.2</VSWhereVersion>
    <MicrosoftDotNetIBCMergeVersion>4.7.1-alpha-00001</MicrosoftDotNetIBCMergeVersion>
    <MicrosoftNetCompilersVersion>2.6.1</MicrosoftNetCompilersVersion>
    <MicrosoftDiaSymReaderPdb2PdbVersion>1.1.0-beta1-62624-01</MicrosoftDiaSymReaderPdb2PdbVersion>
    <OpenCoverVersion>4.6.519</OpenCoverVersion>
    <CodecovVersion>1.0.3</CodecovVersion>
   
    <!--
      TODO:
      Override SwixBuild version. We need newer SwixBuild than the one referenced by the current RepoToolset.
      Remove once RepoToolset is updated to at least 1.0.0-beta2-63110-06 (https://github.com/dotnet/project-system/issues/3700).
    -->
    <MicroBuildPluginsSwixBuildVersion>1.0.422</MicroBuildPluginsSwixBuildVersion>
    
    <!-- VS SDK -->
    <MicrosoftVisualStudioComponentModelHostVersion>15.0.26606</MicrosoftVisualStudioComponentModelHostVersion>
    <MicrosoftVisualStudioCoreUtilityVersion>15.0.26606</MicrosoftVisualStudioCoreUtilityVersion>
    <MicrosoftVisualStudioDataCoreVersion>9.0.21022</MicrosoftVisualStudioDataCoreVersion>
    <MicrosoftVisualStudioDataDesignCommonVersion>15.0.26606-alpha</MicrosoftVisualStudioDataDesignCommonVersion>
    <MicrosoftVisualStudioDataServicesVersion>9.0.21022</MicrosoftVisualStudioDataServicesVersion>
    <MicrosoftVisualStudioDataToolsInteropVersion>15.0.26606-alpha</MicrosoftVisualStudioDataToolsInteropVersion>
    <MicrosoftVisualStudioDesignerInterfacesVersion>1.1.4322</MicrosoftVisualStudioDesignerInterfacesVersion>
    <MicrosoftVisualStudioDiagnosticsPerformanceProviderVersion>15.0.26606-alpha</MicrosoftVisualStudioDiagnosticsPerformanceProviderVersion>
    <MicrosoftVisualStudioEditorVersion>15.0.26606</MicrosoftVisualStudioEditorVersion>
    <MicrosoftVisualStudioGraphModelVersion>15.0.26606-alpha</MicrosoftVisualStudioGraphModelVersion>
    <MicrosoftVisualStudioImageCatalogVersion>15.0.26606</MicrosoftVisualStudioImageCatalogVersion>
    <MicrosoftVisualStudioImagingInterop140DesignTimeVersion>14.3.25407</MicrosoftVisualStudioImagingInterop140DesignTimeVersion>
    <MicrosoftVisualStudioManagedInterfacesVersion>8.0.50727</MicrosoftVisualStudioManagedInterfacesVersion>
    <MicrosoftVisualStudioTelemetryVersion>15.3.799-masterDDDBA9E4</MicrosoftVisualStudioTelemetryVersion>
    <MicrosoftVisualStudioTextDataVersion>15.0.26606</MicrosoftVisualStudioTextDataVersion>
    <MicrosoftVisualStudioTextUIVersion>15.0.26606</MicrosoftVisualStudioTextUIVersion>
    <MicrosoftVisualStudioTextUIWpfVersion>15.0.26606</MicrosoftVisualStudioTextUIWpfVersion>
    <MicrosoftVisualStudioTextLogicVersion>15.0.26606</MicrosoftVisualStudioTextLogicVersion>
    <MicrosoftVisualStudioTextManagerInterop9Version>9.0.30729</MicrosoftVisualStudioTextManagerInterop9Version>
    <MicrosoftVisualStudioTextManagerInterop10Version>10.0.30319</MicrosoftVisualStudioTextManagerInterop10Version>
    <MicrosoftVisualStudioTextManagerInterop12Version>12.0.30110</MicrosoftVisualStudioTextManagerInterop12Version>
    <MicrosoftVisualStudioTextManagerInterop121DesignTimeVersion>12.1.30328</MicrosoftVisualStudioTextManagerInterop121DesignTimeVersion>
    <MicrosoftVisualStudioShell15Version>15.0.26606</MicrosoftVisualStudioShell15Version>
    <MicrosoftVisualStudioShellDesignVersion>15.0.26606</MicrosoftVisualStudioShellDesignVersion>
    <MicrosoftVisualStudioShellFrameworkVersion>15.0.26606</MicrosoftVisualStudioShellFrameworkVersion>
    <MicrosoftVisualStudioShellInterop9Version>9.0.30729</MicrosoftVisualStudioShellInterop9Version>
    <MicrosoftVisualStudioShellInterop10Version>10.0.30319</MicrosoftVisualStudioShellInterop10Version>
    <MicrosoftVisualStudioShellInterop11Version>11.0.61030</MicrosoftVisualStudioShellInterop11Version>
    <MicrosoftVisualStudioShellInterop121DesignTimeVersion>12.1.30328</MicrosoftVisualStudioShellInterop121DesignTimeVersion>
    <MicrosoftVisualStudioShellInterop140DesignTimeVersion>14.3.25407</MicrosoftVisualStudioShellInterop140DesignTimeVersion>
    <MicrosoftVisualStudioShellInterop150DesignTimeVersion>15.0.26201</MicrosoftVisualStudioShellInterop150DesignTimeVersion>
    <MicrosoftVisualStudioShellInterop153DesignTimeVersion>15.0.26606</MicrosoftVisualStudioShellInterop153DesignTimeVersion>
    <MicrosoftVisualStudioTemplateWizardInterfaceVersion>8.0.0-alpha</MicrosoftVisualStudioTemplateWizardInterfaceVersion>
    <MicrosoftVisualStudioThreadingVersion>15.5.24</MicrosoftVisualStudioThreadingVersion>
    <MicrosoftVisualStudioThreadingAnalyzersVersion>15.5.13-beta</MicrosoftVisualStudioThreadingAnalyzersVersion>
    <MicrosoftVisualStudioUtilitiesVersion>15.0.26607</MicrosoftVisualStudioUtilitiesVersion>
    <MicrosoftVisualStudioValidationVersion>15.3.32</MicrosoftVisualStudioValidationVersion>
    <MicrosoftVisualStudioVsHelpVersion>15.0.26606-alpha</MicrosoftVisualStudioVsHelpVersion>
    <MicrosoftVisualStudioWCFReferenceInteropVersion>9.0.30729</MicrosoftVisualStudioWCFReferenceInteropVersion>
    <MicrosoftVisualStudioXmlEditorVersion>15.0.26606-alpha</MicrosoftVisualStudioXmlEditorVersion>
    <MicrosoftVsDesignerVersion>15.0.26606-alpha</MicrosoftVsDesignerVersion>
    <VsWebSiteInteropVersion>8.0.0-alpha</VsWebSiteInteropVersion>

    <!-- CPS -->
    <MicrosoftVisualStudioProjectSystemSDKVersion>15.7.117-pre</MicrosoftVisualStudioProjectSystemSDKVersion>
    <MicrosoftVisualStudioProjectSystemAnalyzersVersion>$(MicrosoftVisualStudioProjectSystemSDKVersion)</MicrosoftVisualStudioProjectSystemAnalyzersVersion>
    
    <!-- Roslyn -->
    <MicrosoftVisualStudioLanguageServicesVersion>2.6.0-beta1-62113-02</MicrosoftVisualStudioLanguageServicesVersion>
    <MicrosoftVisualStudioIntegrationTestUtilitiesVersion>2.6.0-beta1-62113-02</MicrosoftVisualStudioIntegrationTestUtilitiesVersion>
    <RoslynIntegrationVsixVersion>2.6.0.6211302</RoslynIntegrationVsixVersion>
    <MicrosoftNetRoslynDiagnosticsVersion>2.6.1-beta1-62702-01</MicrosoftNetRoslynDiagnosticsVersion>

    <!-- NuGet -->
    <NuGetSolutionRestoreManagerInteropVersion>4.3.0</NuGetSolutionRestoreManagerInteropVersion>
    <NuGetVisualStudioVersion>4.3.0</NuGetVisualStudioVersion>

    <!-- Msbuild -->
    <MicrosoftBuildVersion>15.6.0-preview-000010-1174357</MicrosoftBuildVersion>

    <!-- Libs -->
    <NewtonsoftJsonVersion>9.0.1</NewtonsoftJsonVersion>

    <!-- Microsoft.DotNet.*.ProjectTemplates -->
    <MicrosoftDotNetProjectTemplatesVersion>1.0.0-beta2-20170629-269</MicrosoftDotNetProjectTemplatesVersion>

    <!-- Tests -->
    <MoqVersion>4.7.99</MoqVersion>
    <XUnitAnalyzersVersion>0.10.0</XUnitAnalyzersVersion>
  </PropertyGroup>

  <PropertyGroup>
    <RestoreSources>
      $(RestoreSources);
      https://vside.myget.org/F/devcore/api/v3/index.json;
      https://dotnet.myget.org/F/msbuild/api/v3/index.json;
      https://dotnet.myget.org/F/nuget-build/api/v3/index.json;
      https://dotnet.myget.org/F/roslyn/api/v3/index.json;
      https://dotnet.myget.org/F/roslyn-analyzers/api/v3/index.json;
      https://dotnet.myget.org/F/roslyn-tools/api/v3/index.json;
      https://dotnet.myget.org/F/templating/api/v3/index.json;
      https://dotnet.myget.org/F/project-system-interop/api/v3/index.json;
    </RestoreSources>
  </PropertyGroup>
</Project><|MERGE_RESOLUTION|>--- conflicted
+++ resolved
@@ -2,11 +2,7 @@
   <PropertyGroup>
     <VersionBase Condition="'$(UseVisualStudioVersion)' == 'true'">15.9.0</VersionBase>
     <VersionBase Condition="'$(UseVisualStudioVersion)' != 'true'">2.9.0</VersionBase>
-<<<<<<< HEAD
-    <PreReleaseVersionLabel>beta2</PreReleaseVersionLabel>
-=======
     <PreReleaseVersionLabel>beta3</PreReleaseVersionLabel>
->>>>>>> 60b491e7
 
     <!-- Opt-in repo features -->
     <UsingToolVSSDK>true</UsingToolVSSDK>
