<!-- Licensed to the .NET Foundation under one or more agreements. The .NET Foundation licenses this file to you under the MIT license. See the LICENSE.md file in the project root for more information. -->
<<<<<<< HEAD
<Project>
=======
<Project xmlns="http://schemas.microsoft.com/developer/msbuild/2003">
  <PropertyGroup>
    <!-- IMPORTANT: These assembly versions must always be 3 digits -->
    <MinimumRequiredVSVersion>16.8.1</MinimumRequiredVSVersion> <!-- We should try to keep this up to date with the highest version available on build machines -->
    <ProjectSystemVersion>17.3.0</ProjectSystemVersion> <!-- This should always match with the VS release we're targeting -->
    <VersionBase>$(ProjectSystemVersion)</VersionBase>
    <PreReleaseVersionLabel>preview3</PreReleaseVersionLabel>
    <SuppressNETCoreSdkPreviewMessage>true</SuppressNETCoreSdkPreviewMessage>

    <!-- Opt-in and out of repo features -->
    <UsingToolVSSDK>true</UsingToolVSSDK>
    <UsingToolIbcOptimization>true</UsingToolIbcOptimization>
    <UsingToolXUnit>false</UsingToolXUnit>
    <UsingToolMicrosoftNetCompilers>false</UsingToolMicrosoftNetCompilers>

    <!-- Toolset -->
    <RoslynToolsRepoToolsetVersion>1.0.0-beta-62705-01</RoslynToolsRepoToolsetVersion>
    <RoslynToolsModifyVsixManifestVersion>1.0.0-beta-62327-02</RoslynToolsModifyVsixManifestVersion>
    <RoslynToolsSignToolVersion>1.1.0-beta3.21260.1</RoslynToolsSignToolVersion>
    <MicrosoftDiaSymReaderPdb2PdbVersion>1.1.0-beta1-62624-01</MicrosoftDiaSymReaderPdb2PdbVersion>
    <MicroBuildPluginsSwixBuildVersion>1.1.37</MicroBuildPluginsSwixBuildVersion>
    <CodecovVersion>1.12.4</CodecovVersion>
>>>>>>> 942eaf62

  <PropertyGroup>
    <!-- IMPORTANT: These assembly versions must always be 3 digits. -->
    <!-- This should try to stay up to date with the highest version available on build machines. -->
    <MinimumRequiredVSVersion>16.8.1</MinimumRequiredVSVersion>
    <!-- This should always match the VS release being targeted. -->
    <ProjectSystemVersion>17.3.0</ProjectSystemVersion>
    <!-- TODO: This may no longer be needed. -->
    <!-- <VersionBase>$(ProjectSystemVersion)</VersionBase> -->
    <!-- <PreReleaseVersionLabel>beta1</PreReleaseVersionLabel> -->
    <!--
      IMPORTANT: The reason we use 99.0.0 is because we need a version number that will always be above the published version of the assemblies.
      This causes VS to always prefer our locally build packages for debugging purposes.
    -->
    <LocalBuildVersion>99.0.0</LocalBuildVersion>
  </PropertyGroup>

</Project><|MERGE_RESOLUTION|>--- conflicted
+++ resolved
@@ -1,30 +1,5 @@
 <!-- Licensed to the .NET Foundation under one or more agreements. The .NET Foundation licenses this file to you under the MIT license. See the LICENSE.md file in the project root for more information. -->
-<<<<<<< HEAD
 <Project>
-=======
-<Project xmlns="http://schemas.microsoft.com/developer/msbuild/2003">
-  <PropertyGroup>
-    <!-- IMPORTANT: These assembly versions must always be 3 digits -->
-    <MinimumRequiredVSVersion>16.8.1</MinimumRequiredVSVersion> <!-- We should try to keep this up to date with the highest version available on build machines -->
-    <ProjectSystemVersion>17.3.0</ProjectSystemVersion> <!-- This should always match with the VS release we're targeting -->
-    <VersionBase>$(ProjectSystemVersion)</VersionBase>
-    <PreReleaseVersionLabel>preview3</PreReleaseVersionLabel>
-    <SuppressNETCoreSdkPreviewMessage>true</SuppressNETCoreSdkPreviewMessage>
-
-    <!-- Opt-in and out of repo features -->
-    <UsingToolVSSDK>true</UsingToolVSSDK>
-    <UsingToolIbcOptimization>true</UsingToolIbcOptimization>
-    <UsingToolXUnit>false</UsingToolXUnit>
-    <UsingToolMicrosoftNetCompilers>false</UsingToolMicrosoftNetCompilers>
-
-    <!-- Toolset -->
-    <RoslynToolsRepoToolsetVersion>1.0.0-beta-62705-01</RoslynToolsRepoToolsetVersion>
-    <RoslynToolsModifyVsixManifestVersion>1.0.0-beta-62327-02</RoslynToolsModifyVsixManifestVersion>
-    <RoslynToolsSignToolVersion>1.1.0-beta3.21260.1</RoslynToolsSignToolVersion>
-    <MicrosoftDiaSymReaderPdb2PdbVersion>1.1.0-beta1-62624-01</MicrosoftDiaSymReaderPdb2PdbVersion>
-    <MicroBuildPluginsSwixBuildVersion>1.1.37</MicroBuildPluginsSwixBuildVersion>
-    <CodecovVersion>1.12.4</CodecovVersion>
->>>>>>> 942eaf62
 
   <PropertyGroup>
     <!-- IMPORTANT: These assembly versions must always be 3 digits. -->
@@ -34,7 +9,7 @@
     <ProjectSystemVersion>17.3.0</ProjectSystemVersion>
     <!-- TODO: This may no longer be needed. -->
     <!-- <VersionBase>$(ProjectSystemVersion)</VersionBase> -->
-    <!-- <PreReleaseVersionLabel>beta1</PreReleaseVersionLabel> -->
+    <!-- <PreReleaseVersionLabel>preview3</PreReleaseVersionLabel> -->
     <!--
       IMPORTANT: The reason we use 99.0.0 is because we need a version number that will always be above the published version of the assemblies.
       This causes VS to always prefer our locally build packages for debugging purposes.
