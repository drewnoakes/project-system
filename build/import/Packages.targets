--- conflicted
+++ resolved
@@ -106,17 +106,10 @@
     <PackageReference Include="StreamJsonRpc"                                                         Version="2.11.32-alpha" />
 
     <!-- CPS -->
-<<<<<<< HEAD
-    <PackageReference Update="Microsoft.VisualStudio.ProjectSystem"                                   Version="17.3.63-pre" />
-    <PackageReference Update="Microsoft.VisualStudio.ProjectSystem.Analyzers"                         Version="17.3.63-pre" />
-    <PackageReference Update="Microsoft.VisualStudio.ProjectSystem.Query"                             Version="17.3.63-pre" />
-    <PackageReference Update="Microsoft.VisualStudio.ProjectSystem.SDK.Tools"                         Version="17.3.63-pre" />
-=======
     <PackageReference Update="Microsoft.VisualStudio.ProjectSystem"                                   Version="17.3.195-pre" />
     <PackageReference Update="Microsoft.VisualStudio.ProjectSystem.Analyzers"                         Version="17.3.195-pre" />
     <PackageReference Update="Microsoft.VisualStudio.ProjectSystem.Query"                             Version="17.3.195-pre" />
     <PackageReference Update="Microsoft.VisualStudio.ProjectSystem.SDK.Tools"                         Version="17.3.195-pre" />
->>>>>>> 942eaf62
 
     <!-- Roslyn -->
     <PackageReference Update="Microsoft.VisualStudio.LanguageServices"                                Version="4.1.0-2.21558.8" />
