<!-- Licensed to the .NET Foundation under one or more agreements. The .NET Foundation licenses this file to you under the MIT license. See the LICENSE.md file in the project root for more information. -->
<Project>

  <PropertyGroup>
    <RestoreSources>
      $(RestoreSources);
      https://pkgs.dev.azure.com/azure-public/vside/_packaging/vs-impl/nuget/v3/index.json;
      https://pkgs.dev.azure.com/azure-public/vside/_packaging/vssdk/nuget/v3/index.json;
      https://pkgs.dev.azure.com/dnceng/public/_packaging/dotnet5/nuget/v3/index.json;
      https://pkgs.dev.azure.com/dnceng/public/_packaging/dotnet-tools/nuget/v3/index.json;
      https://pkgs.dev.azure.com/dnceng/public/_packaging/myget-legacy/nuget/v3/index.json;
      https://pkgs.dev.azure.com/dnceng/public/_packaging/dotnet-eng/nuget/v3/index.json;
      https://dotnetfeed.blob.core.windows.net/dotnet-core/index.json;
      https://pkgs.dev.azure.com/dnceng/public/_packaging/dotnet-public/nuget/v3/index.json;
    </RestoreSources>
  </PropertyGroup>

  <ItemGroup>
    <!-- Explicitly referenced to prevent upstream packages from bringing in old PIAs -->
    <PackageReference Include="EnvDTE" Version="$(VSSDK_GeneralVersion)" Pack="false" ExcludeAssets="compile" PrivateAssets="all" />
  </ItemGroup>

  <ItemGroup>

    <!-- Toolset -->
    
    <PackageReference Update="Nerdbank.Streams"                                                       Version="2.6.81" />
    <PackageReference Update="System.IO.Pipelines"                                                    Version="5.0.1" />
    <PackageReference Update="RoslynTools.RepoToolset"                                                Version="$(RoslynToolsRepoToolsetVersion)" />
    <PackageReference Update="RoslynTools.ModifyVsixManifest"                                         Version="$(RoslynToolsModifyVsixManifestVersion)" />
    <PackageReference Update="RoslynTools.SignTool"                                                   Version="$(RoslynToolsSignToolVersion)" />
    <PackageReference Update="XliffTasks"                                                             Version="1.0.0-beta.20574.1" />
    <PackageReference Update="RoslynDependencies.ProjectSystem.OptimizationData"                      Version="$(RoslynDependenciesProjectSystemOptimizationDataVersion)" />
    <!--TODO: Merged PIAs - evaluate the need of this once packages are in public feeds-->
    <PackageReference Update="Microsoft.DotNet.IBCMerge"                                              Version="[$(MicrosoftDotNetIBCMergeVersion)]" />
    <PackageReference Update="Microsoft.DiaSymReader.Pdb2Pdb"                                         Version="$(MicrosoftDiaSymReaderPdb2PdbVersion)" />
    <PackageReference Update="Microsoft.Net.Compilers.Toolset"                                        Version="3.8.0-5.final" />
    <PackageReference Update="OpenCover"                                                              Version="4.6.519" />
    <PackageReference Update="Codecov"                                                                Version="$(CodecovVersion)" />
    <PackageReference Update="MicroBuild.Core"                                                        Version="0.2.0" />
    <PackageReference Update="MicroBuild.Core.Sentinel"                                               Version="1.0.0" />
    <PackageReference Update="MicroBuild.Plugins.SwixBuild"                                           Version="$(MicroBuildPluginsSwixBuildVersion)" />
    <PackageReference Update="Microsoft.DevDiv.Validation.MediaRecorder"                              Version="15.0.199" />

    <!-- VS SDK -->
    <PackageReference Update="Microsoft.VSSDK.BuildTools"                                             Version="17.0.63-dev17-g3f11f5ab" />
    <PackageReference Update="Microsoft.VisualStudio.ComponentModelHost"                              Version="17.0.32-g9d6b2c6f26"/>
    <PackageReference Update="Microsoft.VisualStudio.Composition"                                     Version="16.9.20"/>
    <PackageReference Update="Microsoft.VisualStudio.Data.Core"                                       Version="9.0.21023" />
    <PackageReference Update="Microsoft.VisualStudio.DataDesign.Common"                               Version="17.0.0-preview-2-31223-026"/>
    <PackageReference Update="Microsoft.VisualStudio.Data.Services"                                   Version="9.0.21023" />
    <PackageReference Update="Microsoft.VisualStudio.DataTools.Interop"                               Version="17.0.0-preview-2-31223-026" />
    <PackageReference Update="Microsoft.VisualStudio.Designer.Interfaces"                             Version="17.0.0-preview-2-31223-026" />
    <PackageReference Update="Microsoft.VisualStudio.ImageCatalog"                                    Version="17.0.0-preview-2-31223-026" />
    <PackageReference Update="Microsoft.VisualStudio.ManagedInterfaces"                               Version="8.0.50728" />
    <PackageReference Update="Microsoft.VisualStudio.RpcContracts"                                    Version="16.10.17-alpha" />
    <PackageReference Update="Microsoft.VisualStudio.Telemetry"                                       Version="16.3.110" />
    <PackageReference Update="Microsoft.VisualStudio.Settings.15.0"                                   Version="16.8.30406.155-pre" />
    <PackageReference Update="Microsoft.VisualStudio.Setup.Configuration.Interop"                     Version="2.3.2262-g94fae01e" />
    <PackageReference Update="Microsoft.VisualStudio.SDK.EmbedInteropTypes"                           Version="15.0.34" />
<<<<<<< HEAD
    <PackageReference Update="Microsoft.VisualStudio.Shell.15.0"                                      Version="17.0.0-preview-2-31223-026" />
    <PackageReference Update="Microsoft.VisualStudio.Shell.Design"                                    Version="17.0.0-preview-2-31223-026" />
    <PackageReference Update="Microsoft.VisualStudio.Shell.Framework"                                 Version="17.0.0-preview-2-31223-026" />
    <PackageReference Update="Microsoft.VisualStudio.TemplateWizardInterface"                         Version="17.0.0-preview-2-31223-026" />
    <PackageReference Update="Microsoft.VisualStudio.Threading"                                       Version="16.10.53-alpha" />
    <PackageReference Update="Microsoft.VisualStudio.Threading.Analyzers"                             Version="16.10.53-alpha" />
    <PackageReference Update="Microsoft.VisualStudio.Utilities"                                       Version="17.0.0-preview-2-31223-026" />
=======
    <PackageReference Update="Microsoft.VisualStudio.Shell.15.0"                                      Version="16.8.30406.155-pre" />
    <PackageReference Update="Microsoft.VisualStudio.Shell.Design"                                    Version="16.8.30406.155-pre" />
    <PackageReference Update="Microsoft.VisualStudio.Shell.Framework"                                 Version="16.8.30406.155-pre" />
    <PackageReference Update="Microsoft.VisualStudio.Shell.Interop.9.0"                               Version="16.8.30406.65" />
    <PackageReference Update="Microsoft.VisualStudio.Shell.Interop.10.0"                              Version="16.8.30406.65" />
    <PackageReference Update="Microsoft.VisualStudio.Shell.Interop.11.0"                              Version="16.8.30406.65" />    
    <PackageReference Update="Microsoft.VisualStudio.Shell.Interop.12.1.DesignTime"                   Version="16.8.30406.65" />
    <PackageReference Update="Microsoft.VisualStudio.Shell.Interop.14.0.DesignTime"                   Version="16.8.30406.65" />    
    <PackageReference Update="Microsoft.VisualStudio.Shell.Interop.15.0.DesignTime"                   Version="16.8.30406.65" />
    <PackageReference Update="Microsoft.VisualStudio.Shell.Interop.15.3.DesignTime"                   Version="16.8.30406.65" />
    <PackageReference Update="Microsoft.VisualStudio.Shell.Interop.15.7.DesignTime"                   Version="16.8.30406.65" />
    <PackageReference Update="Microsoft.VisualStudio.Shell.Interop.15.8.DesignTime"                   Version="16.8.30406.65" />
    <PackageReference Update="Microsoft.VisualStudio.Shell.Interop.16.6.DesignTime"                   Version="16.8.30406.65-pre" />
    <PackageReference Update="Microsoft.VisualStudio.TemplateWizardInterface"                         Version="16.8.30403.137-pre" />
    <PackageReference Update="Microsoft.VisualStudio.Threading"                                       Version="16.10.53-alpha" />
    <PackageReference Update="Microsoft.VisualStudio.Threading.Analyzers"                             Version="16.10.53-alpha" />
    <PackageReference Update="Microsoft.VisualStudio.Utilities"                                       Version="16.9.31019.194" />
>>>>>>> 6934da52
    <PackageReference Update="Microsoft.VisualStudio.Validation"                                      Version="16.9.32" />
    <PackageReference Update="Microsoft.VisualStudio.Workspace.VSIntegration"                         Version="16.7.47-preview-0001" />
    <PackageReference Update="Microsoft.VisualStudio.XmlEditor"                                       Version="17.0.0-preview-2-31223-026" />
    <PackageReference Update="Microsoft.VSDesigner"                                                   Version="17.0.0-preview-2-31223-026" />
    <PackageReference Update="VsWebSite.Interop"                                                      Version="16.8.30523.219"/>
    <PackageReference Include="Microsoft.VisualStudio.Interop"                                        Version="17.0.0-preview-2-31223-026"/>
    <PackageReference Include="Microsoft.Internal.VisualStudio.Interop"                               Version="17.0.0-preview-2-31223-026"/>
    

    <!-- CPS -->
<<<<<<< HEAD
    <PackageReference Update="Microsoft.VisualStudio.ProjectSystem"                                   Version="17.0.77-pre-g62a6cb5699" />
    <PackageReference Update="Microsoft.VisualStudio.ProjectSystem.Analyzers"                         Version="16.10.127-pre" />
    <PackageReference Update="Microsoft.VisualStudio.ProjectSystem.Query"                             Version="17.0.77-pre-g62a6cb5699" />
    <PackageReference Update="Microsoft.VisualStudio.ProjectSystem.SDK.Tools"                         Version="16.10.127-pre" />
    
=======
    <PackageReference Update="Microsoft.VisualStudio.ProjectSystem.SDK"                               Version="16.10.137-pre" />
    <PackageReference Update="Microsoft.VisualStudio.ProjectSystem.Analyzers"                         Version="16.10.137-pre" />
    <PackageReference Update="Microsoft.VisualStudio.ProjectSystem.Query"                             Version="16.10.337-pre" />

>>>>>>> 6934da52
    <!-- Roslyn -->
    <PackageReference Update="Microsoft.VisualStudio.LanguageServices"                                Version="4.0.0-1.21181.18" />
    <PackageReference Update="Microsoft.CodeAnalysis"                                                 Version="4.0.0-1.21181.18" />
    <PackageReference Update="Microsoft.VisualStudio.IntegrationTest.Utilities"                       Version="2.6.0-beta1-62113-02" />
    <PackageReference Update="Microsoft.CSharp"                                                       Version="4.7.0" />

    <!-- Analyzers -->
    <PackageReference Update="Microsoft.CodeAnalysis.Analyzers"                                       Version="3.3.2" />
    <PackageReference Update="Microsoft.CodeAnalysis.CSharp.CodeStyle"                                Version="3.8.0-4.final" />
    <PackageReference Update="Microsoft.CodeAnalysis.VisualBasic.CodeStyle"                           Version="3.8.0-4.final" />
    <PackageReference Update="Microsoft.CodeAnalysis.FxCopAnalyzers"                                  Version="3.3.0" />
    <PackageReference Update="Roslyn.Diagnostics.Analyzers"                                           Version="3.3.0" />

    <!-- NuGet -->
    <PackageReference Update="NuGet.SolutionRestoreManager.Interop"                                   Version="5.8.0-preview.2.6776" />
    <PackageReference Update="NuGet.VisualStudio"                                                     Version="6.0.0-preview.0.2" />

    <!-- Framework packages -->
    <PackageReference Update="Microsoft.IO.Redist"                                                    Version="4.7.1" />
    
    <!-- 3rd party -->
    <PackageReference Update="Newtonsoft.Json"                                                        Version="12.0.2"/>

    <!-- Tests -->
    <PackageReference Update="Moq"                                                                    Version="4.12.0"/>
    <PackageReference Update="xunit"                                                                  Version="2.4.1" />
    <PackageReference Update="xunit.assert"                                                           Version="2.4.1" />
    <PackageReference Update="xunit.extensibility.core"                                               Version="2.4.1" />
    <PackageReference Update="xunit.runner.visualstudio"                                              Version="2.4.3" />
    <PackageReference Update="xunit.runner.console"                                                   Version="2.4.1" />
    <PackageReference Update="xunit.analyzers"                                                        Version="0.10.0"/>

    <!-- Integration Tests -->
    <PackageReference Update="MSTest.TestFramework"                                                   Version="2.1.2" />
    <PackageReference Update="MSTest.TestAdapter"                                                     Version="2.1.2" />
    <PackageReference Update="Microsoft.Test.Apex.VisualStudio"                                       Version="17.0.0-preview-2-31221-277" />
    <PackageReference Update="Microsoft.TestPlatform"                                                 Version="16.2.0" />
    <PackageReference Update="Microsoft.DotNet.Test.ProjectTemplates.1.x"                             Version="1.0.0-beta2-20170629-269" />
    <PackageReference Update="Microsoft.DotNet.Common.ProjectTemplates.1.x"                           Version="1.0.0-beta2-20170629-269" />

  </ItemGroup>

  <ItemGroup Condition="'$(IncludeVSSDKPackages)' != 'false'">
    <!-- Avoid double-writes, can remove when https://github.com/NuGet/Home/issues/8343 is fixed -->
    <PackageReference Include="VSSDK.DTE"                                                             Version="7.0.4"                           ExcludeAssets="All" />
    <PackageReference Include="VSSDK.TemplateWizardInterface"                                         Version="12.0.4"                          ExcludeAssets="All" />
  </ItemGroup>

</Project><|MERGE_RESOLUTION|>--- conflicted
+++ resolved
@@ -58,7 +58,6 @@
     <PackageReference Update="Microsoft.VisualStudio.Settings.15.0"                                   Version="16.8.30406.155-pre" />
     <PackageReference Update="Microsoft.VisualStudio.Setup.Configuration.Interop"                     Version="2.3.2262-g94fae01e" />
     <PackageReference Update="Microsoft.VisualStudio.SDK.EmbedInteropTypes"                           Version="15.0.34" />
-<<<<<<< HEAD
     <PackageReference Update="Microsoft.VisualStudio.Shell.15.0"                                      Version="17.0.0-preview-2-31223-026" />
     <PackageReference Update="Microsoft.VisualStudio.Shell.Design"                                    Version="17.0.0-preview-2-31223-026" />
     <PackageReference Update="Microsoft.VisualStudio.Shell.Framework"                                 Version="17.0.0-preview-2-31223-026" />
@@ -66,25 +65,6 @@
     <PackageReference Update="Microsoft.VisualStudio.Threading"                                       Version="16.10.53-alpha" />
     <PackageReference Update="Microsoft.VisualStudio.Threading.Analyzers"                             Version="16.10.53-alpha" />
     <PackageReference Update="Microsoft.VisualStudio.Utilities"                                       Version="17.0.0-preview-2-31223-026" />
-=======
-    <PackageReference Update="Microsoft.VisualStudio.Shell.15.0"                                      Version="16.8.30406.155-pre" />
-    <PackageReference Update="Microsoft.VisualStudio.Shell.Design"                                    Version="16.8.30406.155-pre" />
-    <PackageReference Update="Microsoft.VisualStudio.Shell.Framework"                                 Version="16.8.30406.155-pre" />
-    <PackageReference Update="Microsoft.VisualStudio.Shell.Interop.9.0"                               Version="16.8.30406.65" />
-    <PackageReference Update="Microsoft.VisualStudio.Shell.Interop.10.0"                              Version="16.8.30406.65" />
-    <PackageReference Update="Microsoft.VisualStudio.Shell.Interop.11.0"                              Version="16.8.30406.65" />    
-    <PackageReference Update="Microsoft.VisualStudio.Shell.Interop.12.1.DesignTime"                   Version="16.8.30406.65" />
-    <PackageReference Update="Microsoft.VisualStudio.Shell.Interop.14.0.DesignTime"                   Version="16.8.30406.65" />    
-    <PackageReference Update="Microsoft.VisualStudio.Shell.Interop.15.0.DesignTime"                   Version="16.8.30406.65" />
-    <PackageReference Update="Microsoft.VisualStudio.Shell.Interop.15.3.DesignTime"                   Version="16.8.30406.65" />
-    <PackageReference Update="Microsoft.VisualStudio.Shell.Interop.15.7.DesignTime"                   Version="16.8.30406.65" />
-    <PackageReference Update="Microsoft.VisualStudio.Shell.Interop.15.8.DesignTime"                   Version="16.8.30406.65" />
-    <PackageReference Update="Microsoft.VisualStudio.Shell.Interop.16.6.DesignTime"                   Version="16.8.30406.65-pre" />
-    <PackageReference Update="Microsoft.VisualStudio.TemplateWizardInterface"                         Version="16.8.30403.137-pre" />
-    <PackageReference Update="Microsoft.VisualStudio.Threading"                                       Version="16.10.53-alpha" />
-    <PackageReference Update="Microsoft.VisualStudio.Threading.Analyzers"                             Version="16.10.53-alpha" />
-    <PackageReference Update="Microsoft.VisualStudio.Utilities"                                       Version="16.9.31019.194" />
->>>>>>> 6934da52
     <PackageReference Update="Microsoft.VisualStudio.Validation"                                      Version="16.9.32" />
     <PackageReference Update="Microsoft.VisualStudio.Workspace.VSIntegration"                         Version="16.7.47-preview-0001" />
     <PackageReference Update="Microsoft.VisualStudio.XmlEditor"                                       Version="17.0.0-preview-2-31223-026" />
@@ -95,18 +75,11 @@
     
 
     <!-- CPS -->
-<<<<<<< HEAD
     <PackageReference Update="Microsoft.VisualStudio.ProjectSystem"                                   Version="17.0.77-pre-g62a6cb5699" />
     <PackageReference Update="Microsoft.VisualStudio.ProjectSystem.Analyzers"                         Version="16.10.127-pre" />
     <PackageReference Update="Microsoft.VisualStudio.ProjectSystem.Query"                             Version="17.0.77-pre-g62a6cb5699" />
     <PackageReference Update="Microsoft.VisualStudio.ProjectSystem.SDK.Tools"                         Version="16.10.127-pre" />
     
-=======
-    <PackageReference Update="Microsoft.VisualStudio.ProjectSystem.SDK"                               Version="16.10.137-pre" />
-    <PackageReference Update="Microsoft.VisualStudio.ProjectSystem.Analyzers"                         Version="16.10.137-pre" />
-    <PackageReference Update="Microsoft.VisualStudio.ProjectSystem.Query"                             Version="16.10.337-pre" />
-
->>>>>>> 6934da52
     <!-- Roslyn -->
     <PackageReference Update="Microsoft.VisualStudio.LanguageServices"                                Version="4.0.0-1.21181.18" />
     <PackageReference Update="Microsoft.CodeAnalysis"                                                 Version="4.0.0-1.21181.18" />
