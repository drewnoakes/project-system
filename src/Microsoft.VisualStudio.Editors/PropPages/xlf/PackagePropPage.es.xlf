--- conflicted
+++ resolved
@@ -27,14 +27,6 @@
         <target state="translated">Versión de pa&amp;quete:</target>
         <note />
       </trans-unit>
-<<<<<<< HEAD
-=======
-      <trans-unit id="PackageLicenseUrlLabel.Text">
-        <source>&amp;License URL:</source>
-        <target state="translated">&amp;Dirección URL de la licencia:</target>
-        <note />
-      </trans-unit>
->>>>>>> 2cf4907d
       <trans-unit id="PackageTagsLabel.Text">
         <source>&amp;Tags:</source>
         <target state="translated">&amp;Etiquetas:</target>
