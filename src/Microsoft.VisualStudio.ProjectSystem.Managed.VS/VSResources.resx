﻿<?xml version="1.0" encoding="utf-8"?>
<root>
  <!-- 
    Microsoft ResX Schema 
    
    Version 2.0
    
    The primary goals of this format is to allow a simple XML format 
    that is mostly human readable. The generation and parsing of the 
    various data types are done through the TypeConverter classes 
    associated with the data types.
    
    Example:
    
    ... ado.net/XML headers & schema ...
    <resheader name="resmimetype">text/microsoft-resx</resheader>
    <resheader name="version">2.0</resheader>
    <resheader name="reader">System.Resources.ResXResourceReader, System.Windows.Forms, ...</resheader>
    <resheader name="writer">System.Resources.ResXResourceWriter, System.Windows.Forms, ...</resheader>
    <data name="Name1"><value>this is my long string</value><comment>this is a comment</comment></data>
    <data name="Color1" type="System.Drawing.Color, System.Drawing">Blue</data>
    <data name="Bitmap1" mimetype="application/x-microsoft.net.object.binary.base64">
        <value>[base64 mime encoded serialized .NET Framework object]</value>
    </data>
    <data name="Icon1" type="System.Drawing.Icon, System.Drawing" mimetype="application/x-microsoft.net.object.bytearray.base64">
        <value>[base64 mime encoded string representing a byte array form of the .NET Framework object]</value>
        <comment>This is a comment</comment>
    </data>
                
    There are any number of "resheader" rows that contain simple 
    name/value pairs.
    
    Each data row contains a name, and value. The row also contains a 
    type or mimetype. Type corresponds to a .NET class that support 
    text/value conversion through the TypeConverter architecture. 
    Classes that don't support this are serialized and stored with the 
    mimetype set.
    
    The mimetype is used for serialized objects, and tells the 
    ResXResourceReader how to depersist the object. This is currently not 
    extensible. For a given mimetype the value must be set accordingly:
    
    Note - application/x-microsoft.net.object.binary.base64 is the format 
    that the ResXResourceWriter will generate, however the reader can 
    read any of the formats listed below.
    
    mimetype: application/x-microsoft.net.object.binary.base64
    value   : The object must be serialized with 
            : System.Runtime.Serialization.Formatters.Binary.BinaryFormatter
            : and then encoded with base64 encoding.
    
    mimetype: application/x-microsoft.net.object.soap.base64
    value   : The object must be serialized with 
            : System.Runtime.Serialization.Formatters.Soap.SoapFormatter
            : and then encoded with base64 encoding.

    mimetype: application/x-microsoft.net.object.bytearray.base64
    value   : The object must be serialized into a byte array 
            : using a System.ComponentModel.TypeConverter
            : and then encoded with base64 encoding.
    -->
  <xsd:schema id="root" xmlns="" xmlns:xsd="http://www.w3.org/2001/XMLSchema" xmlns:msdata="urn:schemas-microsoft-com:xml-msdata">
    <xsd:import namespace="http://www.w3.org/XML/1998/namespace" />
    <xsd:element name="root" msdata:IsDataSet="true">
      <xsd:complexType>
        <xsd:choice maxOccurs="unbounded">
          <xsd:element name="metadata">
            <xsd:complexType>
              <xsd:sequence>
                <xsd:element name="value" type="xsd:string" minOccurs="0" />
              </xsd:sequence>
              <xsd:attribute name="name" use="required" type="xsd:string" />
              <xsd:attribute name="type" type="xsd:string" />
              <xsd:attribute name="mimetype" type="xsd:string" />
              <xsd:attribute ref="xml:space" />
            </xsd:complexType>
          </xsd:element>
          <xsd:element name="assembly">
            <xsd:complexType>
              <xsd:attribute name="alias" type="xsd:string" />
              <xsd:attribute name="name" type="xsd:string" />
            </xsd:complexType>
          </xsd:element>
          <xsd:element name="data">
            <xsd:complexType>
              <xsd:sequence>
                <xsd:element name="value" type="xsd:string" minOccurs="0" msdata:Ordinal="1" />
                <xsd:element name="comment" type="xsd:string" minOccurs="0" msdata:Ordinal="2" />
              </xsd:sequence>
              <xsd:attribute name="name" type="xsd:string" use="required" msdata:Ordinal="1" />
              <xsd:attribute name="type" type="xsd:string" msdata:Ordinal="3" />
              <xsd:attribute name="mimetype" type="xsd:string" msdata:Ordinal="4" />
              <xsd:attribute ref="xml:space" />
            </xsd:complexType>
          </xsd:element>
          <xsd:element name="resheader">
            <xsd:complexType>
              <xsd:sequence>
                <xsd:element name="value" type="xsd:string" minOccurs="0" msdata:Ordinal="1" />
              </xsd:sequence>
              <xsd:attribute name="name" type="xsd:string" use="required" />
            </xsd:complexType>
          </xsd:element>
        </xsd:choice>
      </xsd:complexType>
    </xsd:element>
  </xsd:schema>
  <resheader name="resmimetype">
    <value>text/microsoft-resx</value>
  </resheader>
  <resheader name="version">
    <value>2.0</value>
  </resheader>
  <resheader name="reader">
    <value>System.Resources.ResXResourceReader, System.Windows.Forms, Version=4.0.0.0, Culture=neutral, PublicKeyToken=b77a5c561934e089</value>
  </resheader>
  <resheader name="writer">
    <value>System.Resources.ResXResourceWriter, System.Windows.Forms, Version=4.0.0.0, Culture=neutral, PublicKeyToken=b77a5c561934e089</value>
  </resheader>
  <data name="RenameSymbolFailed" xml:space="preserve">
    <value>Renaming the code element '{0}' failed.</value>
  </data>
  <data name="RenameSymbolPrompt" xml:space="preserve">
    <value>You are renaming a file. Would you also like to perform a rename in this project of all references to the code element '{0}'?</value>
  </data>
  <data name="GraphNodeCategoryDependency" xml:space="preserve">
    <value>Dependency</value>
  </data>
  <data name="ActiveLaunchProfileNotFound" xml:space="preserve">
    <value>There aren't any active launch profiles configured for this project.</value>
  </data>
  <data name="DontKnowHowToRunProfile" xml:space="preserve">
    <value>The project doesn't know how to run the profile {0}.</value>
  </data>
  <data name="ErrorInProfilesFile" xml:space="preserve">
    <value>An error in the launch settings file needs to be corrected before you can run the '{0}' project . Please see the error list for details.</value>
  </data>
  <data name="ErrorInProfilesFile2" xml:space="preserve">
    <value>An error in the launch settings file needs to be corrected before you can run the '{0}' project. {1}. Please see the error list for details.</value>
  </data>
  <data name="ProjectNotRunnableDirectly" xml:space="preserve">
    <value>A project with an Output Type of Class Library cannot be started directly.

In order to debug this project, add an executable project to this solution which references the library project. Set the executable project as the startup project.</value>
  </data>
  <data name="NoDebugExecutableSpecified" xml:space="preserve">
    <value>The debug profile '{0}' is missing the path to the executable to debug.</value>
  </data>
  <data name="DebugExecutableNotFound" xml:space="preserve">
    <value>The debug executable '{0}' specified in the '{1}' debug profile does not exist.</value>
  </data>
  <data name="WorkingDirecotryInvalid" xml:space="preserve">
    <value>The working directory '{0}' specified in the '{1}' debug profile does not exist.</value>
  </data>
  <data name="NoMigratedCSProjFound" xml:space="preserve">
    <value>Expected to find migrated cpsroj in {0}, but did not find any.</value>
  </data>
  <data name="EditProjectFileCommand" xml:space="preserve">
    <value>Edit {0}</value>
  </data>
  <data name="PackCommand" xml:space="preserve">
    <value>&amp;Pack</value>
  </data>
  <data name="NoRunCommandSpecifiedInProject" xml:space="preserve">
    <value>Unable to run your project. The "RunCommand" property is not defined.</value>
  </data>
  <data name="MultiTFEditNotSupported" xml:space="preserve">
    <value>Editing of multiple target framework is not supported.</value>
  </data>
  <data name="PackSelectedProjectCommand" xml:space="preserve">
    <value>&amp;Pack {0}</value>
  </data>
  <data name="DebugFrameworkMenuText" xml:space="preserve">
    <value>Framework ({0})</value>
  </data>
  <data name="OutputWindowPaneTitle" xml:space="preserve">
    <value>Project</value>
  </data>
  <data name="PartialSupportedDotNetCoreProject" xml:space="preserve">
    <value>A newer version of Visual Studio is recommended for projects targeting .NET Core {0}.{1}.</value>
  </data>
  <data name="NotSupportedDotNetCoreProject" xml:space="preserve">
    <value>Projects targeting .NET Core {0}.{1} or newer are not supported by this version of Visual Studio.</value>
  </data>
  <data name="DontShowAgain" xml:space="preserve">
    <value>Don't show again</value>
  </data>
  <data name="LearnMore" xml:space="preserve">
    <value>Learn more</value>
  </data>
  <data name="OKButtonText" xml:space="preserve">
    <value>OK</value>
  </data>
  <data name="ImportsFromTargetCannotBeDeleted" xml:space="preserve">
    <value>{0} - Import comes fom target file. This import cannot be removed.</value>
  </data>
  <data name="Restore_PropertyWithInconsistentValues" xml:space="preserve">
    <value>The value of the '{0}' property is inconsistent between target frameworks. This property must be identical for NuGet restore to function correctly. The value '{1}' from the '{2}' configuration will be used, other target frameworks may fail to pick NuGet assets.</value>
  </data>
  <data name="Restore_DuplicateToolReferenceItems" xml:space="preserve">
    <value>The metadata on 'DotNetCliToolReference' item '{0}' is inconsistent between target frameworks. Only the first one will be restored.</value>
  </data>
  <data name="Restore_EmptyTargetFrameworkMoniker" xml:space="preserve">
    <value>The value of the 'TargetFrameworkMoniker' and 'NuGetTargetMoniker' properties in the '{0}' configuration are both empty. This configuration will not contribute to NuGet restore, which may result in restore and build errors.</value>
  </data>
<<<<<<< HEAD
  <data name="XprojNotSupported" xml:space="preserve">
    <value>Xproj project files are no longer supported. For details on migrating to csproj see https://docs.microsoft.com/en-us/dotnet/core/migration/.</value>
=======
  <data name="WindowsFormEditor_DisplayName" xml:space="preserve">
    <value>Form (Windows Forms) Designer</value>
  </data>
  <data name="ComponentEditor_DisplayName" xml:space="preserve">
    <value>Component (Windows Forms) Designer</value>
  </data>
  <data name="UserControlEditor_DisplayName" xml:space="preserve">
    <value>User Control (Windows Forms) Designer</value>
>>>>>>> cced08ee
  </data>
</root><|MERGE_RESOLUTION|>--- conflicted
+++ resolved
@@ -203,10 +203,9 @@
   <data name="Restore_EmptyTargetFrameworkMoniker" xml:space="preserve">
     <value>The value of the 'TargetFrameworkMoniker' and 'NuGetTargetMoniker' properties in the '{0}' configuration are both empty. This configuration will not contribute to NuGet restore, which may result in restore and build errors.</value>
   </data>
-<<<<<<< HEAD
   <data name="XprojNotSupported" xml:space="preserve">
     <value>Xproj project files are no longer supported. For details on migrating to csproj see https://docs.microsoft.com/en-us/dotnet/core/migration/.</value>
-=======
+  </data>
   <data name="WindowsFormEditor_DisplayName" xml:space="preserve">
     <value>Form (Windows Forms) Designer</value>
   </data>
@@ -215,6 +214,5 @@
   </data>
   <data name="UserControlEditor_DisplayName" xml:space="preserve">
     <value>User Control (Windows Forms) Designer</value>
->>>>>>> cced08ee
   </data>
 </root>