--- conflicted
+++ resolved
@@ -1,39 +1,24 @@
 ﻿// Copyright(c) Microsoft.All Rights Reserved.Licensed under the Apache License, Version 2.0.  See License.txt in the project root for license information.
 
 using System.ComponentModel.Composition;
-<<<<<<< HEAD
 using Microsoft.VisualStudio.Shell;
 using Microsoft.VisualStudio.Shell.Interop;
 using Microsoft.VisualStudio.Threading;
 using IAsyncServiceProvider = Microsoft.VisualStudio.Shell.IAsyncServiceProvider;
 using Task = System.Threading.Tasks.Task;
-=======
-using System.Threading;
-using System.Threading.Tasks;
-using Microsoft.VisualStudio.Shell.Interop;
-using Microsoft.VisualStudio.Threading;
->>>>>>> f6873d3f
 
 namespace Microsoft.VisualStudio.ProjectSystem.VS
 {
     /// <inheritdoc cref="ISolutionService"/>
     [Export(typeof(ISolutionService))]
-<<<<<<< HEAD
     [Export(typeof(IPackageService))]
     internal sealed class SolutionService : ISolutionService, IVsSolutionEvents, IVsPrioritizedSolutionEvents, IPackageService
     {
         private readonly JoinableTaskContext _context;
         private IVsSolution? _solution;
-=======
-    internal sealed class SolutionService : OnceInitializedOnceDisposedAsync, ISolutionService, IVsSolutionEvents, IVsPrioritizedSolutionEvents, IDisposable
-    {
-        private readonly JoinableTaskContext _joinableTaskContext;
-        private readonly IVsUIService<IVsSolution> _solution;
->>>>>>> f6873d3f
         private uint _cookie = VSConstants.VSCOOKIE_NIL;
 
         [ImportingConstructor]
-<<<<<<< HEAD
         public SolutionService(JoinableTaskContext context)
         {
             Requires.NotNull(context, nameof(context));
@@ -46,24 +31,11 @@
         public async Task InitializeAsync(IAsyncServiceProvider asyncServiceProvider)
         {
             Assumes.Null(_solution);
-            
+            Assumes.True(_context.IsOnMainThread, "Must be on UI thread");
+
             _solution = await asyncServiceProvider.GetServiceAsync<IVsSolution, IVsSolution>();
 
-            await _context.Factory.SwitchToMainThreadAsync();
-
             Verify.HResult(_solution.AdviseSolutionEvents(this, out _cookie));
-=======
-        public SolutionService(JoinableTaskContext joinableTaskContext, IVsUIService<SVsSolution, IVsSolution> solution)
-            : base(new JoinableTaskContextNode(joinableTaskContext))
-        {
-            _joinableTaskContext = joinableTaskContext;
-            _solution = solution;
-        }
-
-        public new Task InitializeAsync(CancellationToken cancellationToken)
-        {
-            return base.InitializeAsync(cancellationToken);
->>>>>>> f6873d3f
         }
 
         // We handle both prioritized and regular before/after events to update state as early as possible,
@@ -102,7 +74,6 @@
             return HResult.OK;
         }
 
-<<<<<<< HEAD
         public void Dispose()
         {
             Assumes.True(_context.IsOnMainThread, "Must be on UI thread");
@@ -110,26 +81,6 @@
             if (_cookie != VSConstants.VSCOOKIE_NIL && _solution != null)
             {
                 Verify.HResult(_solution.UnadviseSolutionEvents(_cookie));
-=======
-        protected override async Task InitializeCoreAsync(CancellationToken cancellationToken)
-        {
-            await _joinableTaskContext.Factory.SwitchToMainThreadAsync(cancellationToken);
-
-            IVsSolution? solution = _solution.Value;
-            Assumes.Present(solution);
-
-            Verify.HResult(solution.AdviseSolutionEvents(this, out _cookie));
-        }
-
-        protected override async Task DisposeCoreAsync(bool initialized)
-        {
-            if (initialized && _cookie != VSConstants.VSCOOKIE_NIL)
-            {
-                await _joinableTaskContext.Factory.SwitchToMainThreadAsync();
-
-                IVsSolution? solution = _solution.Value;
-                Assumes.Present(solution);
->>>>>>> f6873d3f
 
                 _cookie = VSConstants.VSCOOKIE_NIL;
             }
