﻿// Copyright (c) Microsoft.  All Rights Reserved.  Licensed under the Apache License, Version 2.0.  See License.txt in the project root for license information.

using System;
using System.ComponentModel.Composition;
using System.Threading.Tasks;

using Microsoft.VisualStudio.ProjectSystem.LanguageServices;
using Microsoft.VisualStudio.ProjectSystem.Properties;
using Microsoft.VisualStudio.Shell;
using Microsoft.VisualStudio.Shell.Interop;
using Microsoft.VisualStudio.TextManager.Interop;
using Microsoft.VisualStudio.Threading;

using IOleAsyncServiceProvider = Microsoft.VisualStudio.Shell.Interop.IAsyncServiceProvider;

namespace Microsoft.VisualStudio.ProjectSystem.VS.LanguageServices
{
    [Export(typeof(IVsContainedLanguageComponentsFactory))]
    [AppliesTo(ProjectCapability.DotNet)]
    internal class VsContainedLanguageComponentsFactory : IVsContainedLanguageComponentsFactory
    {
        private readonly IVsService<SAsyncServiceProvider, IOleAsyncServiceProvider> _serviceProvider;
        private readonly IUnconfiguredProjectVsServices _projectVsServices;
        private readonly IProjectHostProvider _projectHostProvider;
        private readonly IActiveWorkspaceProjectContextHost _projectContextHost;
        private readonly AsyncLazy<IVsContainedLanguageFactory> _containedLanguageFactory;

        [ImportingConstructor]
        public VsContainedLanguageComponentsFactory(IVsService<SAsyncServiceProvider, IOleAsyncServiceProvider> serviceProvider,
                                                    IUnconfiguredProjectVsServices projectVsServices,
                                                    IProjectHostProvider projectHostProvider,
                                                    IActiveWorkspaceProjectContextHost projectContextHost)
        {
            _serviceProvider = serviceProvider;
            _projectVsServices = projectVsServices;
            _projectHostProvider = projectHostProvider;
            _projectContextHost = projectContextHost;

            _containedLanguageFactory = new AsyncLazy<IVsContainedLanguageFactory>(GetContainedLanguageFactoryAsync, projectVsServices.ThreadingService.JoinableTaskFactory);
        }

        public int GetContainedLanguageFactoryForFile(string filePath,
                                                      out IVsHierarchy hierarchy,
                                                      out uint itemid,
                                                      out IVsContainedLanguageFactory containedLanguageFactory)
        {
            (itemid, hierarchy, containedLanguageFactory) = _projectVsServices.ThreadingService.ExecuteSynchronously(() =>
            {
                return GetContainedLanguageFactoryForFileAsync(filePath);
            });

            return (hierarchy == null || containedLanguageFactory == null) ? HResult.Fail : HResult.OK;
        }

        private async Task<(HierarchyId itemid, IVsHierarchy hierarchy, IVsContainedLanguageFactory containedLanguageFactory)> GetContainedLanguageFactoryForFileAsync(string filePath)
        {
<<<<<<< HEAD
            await _languageServiceHost.InitializeAsync();
=======
            await _projectContextHost.Loaded;
>>>>>>> 9f343e25

            await _projectVsServices.ThreadingService.SwitchToUIThread();

            var priority = new VSDOCUMENTPRIORITY[1];
            HResult result = _projectVsServices.VsProject.IsDocumentInProject(filePath, out int isFound, priority, out uint itemid);
            if (result.Failed || isFound == 0)
                return (HierarchyId.Nil, null, null);

            Assumes.False(itemid == HierarchyId.Nil);

            IVsContainedLanguageFactory containedLanguageFactory = await _containedLanguageFactory.GetValueAsync();

            if (containedLanguageFactory == null)
                return (HierarchyId.Nil, null, null);

            var hierarchy = (IVsHierarchy)_projectHostProvider.UnconfiguredProjectHostObject.ActiveIntellisenseProjectHostObject;
            if (hierarchy == null)
                return (HierarchyId.Nil, null, null);

            return (itemid, hierarchy, containedLanguageFactory);
        }

        private async Task<IVsContainedLanguageFactory> GetContainedLanguageFactoryAsync()
        {
            Guid languageServiceId = await GetLanguageServiceId();
            if (languageServiceId == Guid.Empty)
                return null;

            IOleAsyncServiceProvider serviceProvider = await _serviceProvider.GetValueAsync();

            object service = await serviceProvider.QueryServiceAsync(ref languageServiceId);

            // NOTE: While this type is implemented in Roslyn, we force the cast on 
            // the UI thread because they are free to change this to an STA object
            // which would result in an RPC call from a background thread.
            await _projectVsServices.ThreadingService.SwitchToUIThread();

            return (IVsContainedLanguageFactory)service;
        }

        private async Task<Guid> GetLanguageServiceId()
        {
            ConfigurationGeneral properties = await _projectVsServices.ActiveConfiguredProjectProperties.GetConfigurationGeneralPropertiesAsync();

            return await properties.LanguageServiceId.GetValueAsGuidAsync();
        }
    }
}<|MERGE_RESOLUTION|>--- conflicted
+++ resolved
@@ -54,11 +54,7 @@
 
         private async Task<(HierarchyId itemid, IVsHierarchy hierarchy, IVsContainedLanguageFactory containedLanguageFactory)> GetContainedLanguageFactoryForFileAsync(string filePath)
         {
-<<<<<<< HEAD
-            await _languageServiceHost.InitializeAsync();
-=======
             await _projectContextHost.Loaded;
->>>>>>> 9f343e25
 
             await _projectVsServices.ThreadingService.SwitchToUIThread();
 
