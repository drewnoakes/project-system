--- conflicted
+++ resolved
@@ -233,29 +233,6 @@
                 _primaryWorkspace = firstWorkspace;
             }
         }
-<<<<<<< HEAD
-
-        static bool IsPrimaryActiveSlice(ProjectConfigurationSlice slice, ProjectConfiguration activeProjectConfiguration)
-        {
-            // If all slice dimensions are present with the same value in the configuration, then this is a match.
-            foreach ((string name, string value) in slice.Dimensions)
-            {
-                if (activeProjectConfiguration.Dimensions.TryGetValue(name, out string? activeValue) &&
-                    StringComparers.ConfigurationDimensionValues.Equals(value, activeValue))
-                {
-                    continue;
-                }
-
-                // The dimension's value is either unknown, or the value differs. This is not a match.
-                return false;
-            }
-
-            // All dimensions in the slice match the project configuration.
-            // If the slice's configuration is empty, we also return true.
-            return true;
-        }
-=======
->>>>>>> 96a129d9
     }
 
     #region IWorkspaceWriter
