﻿// Copyright (c) Microsoft.  All Rights Reserved.  Licensed under the Apache License, Version 2.0.  See License.txt in the project root for license information.

using System;
using System.ComponentModel.Composition;
using System.Threading.Tasks;

using Microsoft.Build.Framework;
using Microsoft.VisualStudio.ProjectSystem.LanguageServices;
using Microsoft.VisualStudio.Shell.Interop;
using Microsoft.VisualStudio.Threading;

namespace Microsoft.VisualStudio.ProjectSystem.VS.Build
{
    /// <summary>
    ///     An implementation of <see cref="IVsErrorListProvider"/> that delegates onto the language
    ///     service so that it de-dup warnings and errors between IntelliSense and build.
    /// </summary>
    [AppliesTo(ProjectCapability.DotNetLanguageServiceOrLanguageService2)]
    [Export(typeof(IVsErrorListProvider))]
    [Order(Order.Default)]
    internal partial class LanguageServiceErrorListProvider : IVsErrorListProvider
    {
        private static readonly Task<AddMessageResult> s_handledAndStopProcessing = Task.FromResult(AddMessageResult.HandledAndStopProcessing);
        private static readonly Task<AddMessageResult> s_notHandled = Task.FromResult(AddMessageResult.NotHandled);
        private readonly UnconfiguredProject _project;
        private readonly IActiveWorkspaceProjectContextHost _projectContextHost;

        [ImportingConstructor]
        public LanguageServiceErrorListProvider(UnconfiguredProject project, IActiveWorkspaceProjectContextHost projectContextHost)
        {
            _project = project;
            _projectContextHost = projectContextHost;
        }

        public void SuspendRefresh()
        {
        }

        public void ResumeRefresh()
        {
        }

        public Task<AddMessageResult> AddMessageAsync(TargetGeneratedError error)
        {
            Requires.NotNull(error, nameof(error));

            return AddMessageCoreAsync(error);
        }

        private Task<AddMessageResult> AddMessageCoreAsync(TargetGeneratedError error)
        {
            // We only want to pass compiler, analyzers, etc to the language 
            // service, so we skip tasks that do not have a code
            if (!TryExtractErrorListDetails(error.BuildEventArgs, out ErrorListDetails details) || string.IsNullOrEmpty(details.Code))
<<<<<<< HEAD
                return s_notHandled;
=======
                return AddMessageResult.NotHandled;
>>>>>>> 9f343e25

            bool handled = await _projectContextHost.OpenContextForWriteAsync(accessor =>
            {
                var errorReporter = (IVsLanguageServiceBuildErrorReporter2)accessor.HostSpecificErrorReporter;

                try
                {
                    errorReporter.ReportError2(details.Message,
                                               details.Code,
                                               details.Priority,
                                               details.LineNumberForErrorList,
                                               details.ColumnNumberForErrorList,
                                               details.EndLineNumberForErrorList,
                                               details.EndColumnNumberForErrorList,
                                               details.GetFileFullPath(_project.FullPath));
                    return TaskResult.True;
                }
                catch (NotImplementedException)
                {   // Language Service doesn't handle it, typically because file 
                    // isn't in the project or because it doesn't have line/column
                }

<<<<<<< HEAD
            return handled ? s_handledAndStopProcessing : s_notHandled;
=======
                return TaskResult.False;
            });

            return handled ? AddMessageResult.HandledAndStopProcessing : AddMessageResult.NotHandled;
>>>>>>> 9f343e25
        }

        public Task ClearMessageFromTargetAsync(string targetName)
        {
            return Task.CompletedTask;
        }

        public Task ClearAllAsync()
        {
            return _projectContextHost.OpenContextForWriteAsync(accessor =>
            {
                ((IVsLanguageServiceBuildErrorReporter2)accessor.HostSpecificErrorReporter).ClearErrors();

                return Task.CompletedTask;
            });

        }

        /// <summary>
        ///     Attempts to extract the details required by the VS Error List from an MSBuild build event.
        /// </summary>
        /// <param name="eventArgs">The build event.  May be null.</param>
        /// <param name="result">The extracted details, or <c>null</c> if <paramref name="eventArgs"/> was <c>null</c> or of an unrecognized type.</param>
        internal static bool TryExtractErrorListDetails(BuildEventArgs eventArgs, out ErrorListDetails result)
        {

            if (eventArgs is BuildErrorEventArgs errorMessage)
            {
                result = new ErrorListDetails()
                {
                    ProjectFile = errorMessage.ProjectFile,
                    File = errorMessage.File,
                    LineNumber = errorMessage.LineNumber,
                    EndLineNumber = errorMessage.EndLineNumber,
                    ColumnNumber = errorMessage.ColumnNumber,
                    EndColumnNumber = errorMessage.EndColumnNumber,
                    Code = errorMessage.Code,
                    Message = errorMessage.Message,
                    Priority = VSTASKPRIORITY.TP_HIGH,
                };

                return true;
            }

            if (eventArgs is BuildWarningEventArgs warningMessage)
            {
                result = new ErrorListDetails()
                {
                    ProjectFile = warningMessage.ProjectFile,
                    File = warningMessage.File,
                    LineNumber = warningMessage.LineNumber,
                    EndLineNumber = warningMessage.EndLineNumber,
                    ColumnNumber = warningMessage.ColumnNumber,
                    EndColumnNumber = warningMessage.EndColumnNumber,
                    Code = warningMessage.Code,
                    Message = warningMessage.Message,
                    Priority = VSTASKPRIORITY.TP_NORMAL,
                };

                return true;
            }

            if (eventArgs is CriticalBuildMessageEventArgs criticalMessage)
            {
                result = new ErrorListDetails()
                {
                    ProjectFile = criticalMessage.ProjectFile,
                    File = criticalMessage.File,
                    LineNumber = criticalMessage.LineNumber,
                    EndLineNumber = criticalMessage.EndLineNumber,
                    ColumnNumber = criticalMessage.ColumnNumber,
                    EndColumnNumber = criticalMessage.EndColumnNumber,
                    Code = criticalMessage.Code,
                    Message = criticalMessage.Message,
                    Priority = VSTASKPRIORITY.TP_LOW,
                };

                return true;
            }

            result = default;
            return false;
        }
    }
}<|MERGE_RESOLUTION|>--- conflicted
+++ resolved
@@ -52,11 +52,7 @@
             // We only want to pass compiler, analyzers, etc to the language 
             // service, so we skip tasks that do not have a code
             if (!TryExtractErrorListDetails(error.BuildEventArgs, out ErrorListDetails details) || string.IsNullOrEmpty(details.Code))
-<<<<<<< HEAD
-                return s_notHandled;
-=======
                 return AddMessageResult.NotHandled;
->>>>>>> 9f343e25
 
             bool handled = await _projectContextHost.OpenContextForWriteAsync(accessor =>
             {
@@ -79,14 +75,10 @@
                     // isn't in the project or because it doesn't have line/column
                 }
 
-<<<<<<< HEAD
-            return handled ? s_handledAndStopProcessing : s_notHandled;
-=======
                 return TaskResult.False;
             });
 
             return handled ? AddMessageResult.HandledAndStopProcessing : AddMessageResult.NotHandled;
->>>>>>> 9f343e25
         }
 
         public Task ClearMessageFromTargetAsync(string targetName)
