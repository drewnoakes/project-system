--- conflicted
+++ resolved
@@ -37,15 +37,6 @@
             IActiveConfiguredProjectsProvider activeConfiguredProjectsProvider,
             ITargetFrameworkProvider targetFrameworkProvider)
         {
-<<<<<<< HEAD
-=======
-            Requires.NotNull(commonServices, nameof(commonServices));
-            Requires.NotNull(tasksService, nameof(tasksService));
-            Requires.NotNull(taskScheduler, nameof(taskScheduler));
-            Requires.NotNull(activeConfiguredProjectsProvider, nameof(activeConfiguredProjectsProvider));
-            Requires.NotNull(targetFrameworkProvider, nameof(targetFrameworkProvider));
-
->>>>>>> c0aeb4db
             _commonServices = commonServices;
             _tasksService = tasksService;
             _taskScheduler = taskScheduler;
@@ -208,69 +199,28 @@
         {
             var projectData = GetProjectData();
 
-<<<<<<< HEAD
-            return await _taskScheduler.RunAsync(TaskSchedulerPriority.UIThreadBackgroundPriority, async () =>
-            {
-                ProjectData projectData = GetProjectData();
-
-                // Get the set of active configured projects ignoring target framework.
-#pragma warning disable CS0618 // Type or member is obsolete
-                ImmutableDictionary<string, ConfiguredProject> configuredProjectsMap = await _activeConfiguredProjectsProvider.GetActiveConfiguredProjectsMapAsync().ConfigureAwait(true);
-#pragma warning restore CS0618 // Type or member is obsolete
-                ProjectConfiguration activeProjectConfiguration = _commonServices.ActiveConfiguredProject.ProjectConfiguration;
-                ImmutableDictionary<ITargetFramework, ITargetedProjectContext>.Builder innerProjectContextsBuilder = ImmutableDictionary.CreateBuilder<ITargetFramework, ITargetedProjectContext>();
-                ITargetFramework activeTargetFramework = TargetFramework.Empty;
-
-                foreach (KeyValuePair<string, ConfiguredProject> kvp in configuredProjectsMap)
-                {
-                    ConfiguredProject configuredProject = kvp.Value;
-                    ProjectProperties projectProperties = configuredProject.Services.ExportProvider.GetExportedValue<ProjectProperties>();
-                    ConfigurationGeneral configurationGeneralProperties = await projectProperties.GetConfigurationGeneralPropertiesAsync().ConfigureAwait(true);
-                    ITargetFramework targetFramework = await GetTargetFrameworkAsync(kvp.Key, configurationGeneralProperties).ConfigureAwait(false);
-
-                    if (!TryGetConfiguredProjectState(configuredProject, out ITargetedProjectContext targetedProjectContext))
-                    {
-                        // Get the target path for the configured project.
-                        string targetPath = (string)await configurationGeneralProperties.TargetPath.GetValueAsync().ConfigureAwait(true);
-                        string displayName = GetDisplayName(configuredProject, projectData, targetFramework.FullName);
-
-                        targetedProjectContext = new TargetedProjectContext(targetFramework, projectData.FullPath, displayName, targetPath)
-                        {
-                            // By default, set "LastDesignTimeBuildSucceeded = false" until first design time 
-                            // build succeeds for this project.
-                            LastDesignTimeBuildSucceeded = false
-                        };
-                        AddConfiguredProjectState(configuredProject, targetedProjectContext);
-                    }
-
-                    innerProjectContextsBuilder.Add(targetFramework, targetedProjectContext);
-
-                    if (activeTargetFramework.Equals(TargetFramework.Empty) &&
-                        configuredProject.ProjectConfiguration.Equals(activeProjectConfiguration))
-=======
             // Get the set of active configured projects ignoring target framework.
 #pragma warning disable CS0618 // Type or member is obsolete
-            var configuredProjectsMap = await _activeConfiguredProjectsProvider.GetActiveConfiguredProjectsMapAsync().ConfigureAwait(true);
+            ImmutableDictionary<string, ConfiguredProject> configuredProjectsMap = await _activeConfiguredProjectsProvider.GetActiveConfiguredProjectsMapAsync().ConfigureAwait(true);
 #pragma warning restore CS0618 // Type or member is obsolete
-            var activeProjectConfiguration = _commonServices.ActiveConfiguredProject.ProjectConfiguration;
-            var innerProjectContextsBuilder = ImmutableDictionary.CreateBuilder<ITargetFramework, ITargetedProjectContext>();
-            var activeTargetFramework = TargetFramework.Empty;
-
-            foreach (var kvp in configuredProjectsMap)
-            {
-                var configuredProject = kvp.Value;
-                var projectProperties = configuredProject.Services.ExportProvider.GetExportedValue<ProjectProperties>();
-                var configurationGeneralProperties = await projectProperties.GetConfigurationGeneralPropertiesAsync().ConfigureAwait(true);
-                var targetFramework = await GetTargetFrameworkAsync(kvp.Key, configurationGeneralProperties).ConfigureAwait(false);
+            ProjectConfiguration activeProjectConfiguration = _commonServices.ActiveConfiguredProject.ProjectConfiguration;
+            ImmutableDictionary<ITargetFramework, ITargetedProjectContext>.Builder innerProjectContextsBuilder = ImmutableDictionary.CreateBuilder<ITargetFramework, ITargetedProjectContext>();
+            ITargetFramework activeTargetFramework = TargetFramework.Empty;
+
+            foreach (KeyValuePair<string, ConfiguredProject> kvp in configuredProjectsMap)
+            {
+                ConfiguredProject configuredProject = kvp.Value;
+                ProjectProperties projectProperties = configuredProject.Services.ExportProvider.GetExportedValue<ProjectProperties>();
+                ConfigurationGeneral configurationGeneralProperties = await projectProperties.GetConfigurationGeneralPropertiesAsync().ConfigureAwait(true);
+                ITargetFramework targetFramework = await GetTargetFrameworkAsync(kvp.Key, configurationGeneralProperties).ConfigureAwait(false);
 
                 if (!TryGetConfiguredProjectState(configuredProject, out ITargetedProjectContext targetedProjectContext))
                 {
                     // Get the target path for the configured project.
-                    var targetPath = (string)await configurationGeneralProperties.TargetPath.GetValueAsync().ConfigureAwait(true);
-                    var displayName = GetDisplayName(configuredProject, projectData, targetFramework.FullName);
+                    string targetPath = (string)await configurationGeneralProperties.TargetPath.GetValueAsync().ConfigureAwait(true);
+                    string displayName = GetDisplayName(configuredProject, projectData, targetFramework.FullName);
 
                     targetedProjectContext = new TargetedProjectContext(targetFramework, projectData.FullPath, displayName, targetPath)
->>>>>>> c0aeb4db
                     {
                         // By default, set "LastDesignTimeBuildSucceeded = false" until first design time 
                         // build succeeds for this project.
@@ -279,15 +229,6 @@
                     AddConfiguredProjectState(configuredProject, targetedProjectContext);
                 }
 
-<<<<<<< HEAD
-                bool isCrossTargeting = !(configuredProjectsMap.Count == 1 && string.IsNullOrEmpty(configuredProjectsMap.First().Key));
-                return new AggregateCrossTargetProjectContext(isCrossTargeting,
-                                                              innerProjectContextsBuilder.ToImmutable(),
-                                                              configuredProjectsMap,
-                                                              activeTargetFramework,
-                                                              _targetFrameworkProvider);
-            });
-=======
                 innerProjectContextsBuilder.Add(targetFramework, targetedProjectContext);
 
                 if (activeTargetFramework.Equals(TargetFramework.Empty) &&
@@ -297,13 +238,12 @@
                 }
             }
 
-            var isCrossTargeting = !(configuredProjectsMap.Count == 1 && string.IsNullOrEmpty(configuredProjectsMap.First().Key));
+            bool isCrossTargeting = !(configuredProjectsMap.Count == 1 && string.IsNullOrEmpty(configuredProjectsMap.First().Key));
             return new AggregateCrossTargetProjectContext(isCrossTargeting,
                                                             innerProjectContextsBuilder.ToImmutable(),
                                                             configuredProjectsMap,
                                                             activeTargetFramework,
                                                             _targetFrameworkProvider);
->>>>>>> c0aeb4db
         }
 
         private async Task<ITargetFramework> GetTargetFrameworkAsync(
