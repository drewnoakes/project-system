﻿// Copyright (c) Microsoft.  All Rights Reserved.  Licensed under the Apache License, Version 2.0.  See License.txt in the project root for license information.

using System;
using System.Collections.Generic;
using System.Collections.Immutable;
using System.ComponentModel.Composition;
using System.Linq;
using System.Threading;
using System.Threading.Tasks;
using System.Threading.Tasks.Dataflow;

using Microsoft.VisualStudio.ProjectSystem.Properties;
using Microsoft.VisualStudio.ProjectSystem.VS.Tree.Dependencies.Models;
using Microsoft.VisualStudio.ProjectSystem.VS.Tree.Dependencies.Snapshot;
using Microsoft.VisualStudio.ProjectSystem.VS.Tree.Dependencies.Subscriptions;
using Microsoft.VisualStudio.Threading;

namespace Microsoft.VisualStudio.ProjectSystem.VS.Tree.Dependencies.CrossTarget
{
    [Export(typeof(IDependencyCrossTargetSubscriber))]
    [AppliesTo(ProjectCapability.DependenciesTree)]
    internal class DependencySharedProjectsSubscriber : OnceInitializedOnceDisposed, IDependencyCrossTargetSubscriber
    {
#pragma warning disable CA2213 // OnceInitializedOnceDisposedAsync are not tracked correctly by the IDisposeable analyzer
        private readonly SemaphoreSlim _gate = new SemaphoreSlim(initialCount: 1);
#pragma warning restore CA2213
        private readonly List<IDisposable> _subscriptionLinks = new List<IDisposable>();
        private readonly IProjectAsynchronousTasksService _tasksService;
        private readonly IDependenciesSnapshotProvider _dependenciesSnapshotProvider;
        private ICrossTargetSubscriptionsHost _host;

        [ImportingConstructor]
        public DependencySharedProjectsSubscriber(
            IUnconfiguredProjectCommonServices commonServices,
            [Import(ExportContractNames.Scopes.UnconfiguredProject)] IProjectAsynchronousTasksService tasksService,
            IDependenciesSnapshotProvider dependenciesSnapshotProvider)
            : base(synchronousDisposal: true)
        {
            _tasksService = tasksService;
            _dependenciesSnapshotProvider = dependenciesSnapshotProvider;
        }

        public void InitializeSubscriber(ICrossTargetSubscriptionsHost host, IProjectSubscriptionService subscriptionService)
        {
            _host = host;

            SubscribeToConfiguredProject(subscriptionService);
        }

        public void AddSubscriptions(AggregateCrossTargetProjectContext newProjectContext)
        {
            Requires.NotNull(newProjectContext, nameof(newProjectContext));

            foreach (ConfiguredProject configuredProject in newProjectContext.InnerConfiguredProjects)
            {
                SubscribeToConfiguredProject(configuredProject.Services.ProjectSubscription);
            }
        }

        public void ReleaseSubscriptions()
        {
            foreach (IDisposable link in _subscriptionLinks)
            {
                link.Dispose();
            }

            _subscriptionLinks.Clear();
        }

        private void SubscribeToConfiguredProject(IProjectSubscriptionService subscriptionService)
        {
            // Use an intermediate buffer block for project rule data to allow subsequent blocks
            // to only observe specific rule name(s).

            var intermediateBlock =
                new BufferBlock<IProjectVersionedValue<IProjectSubscriptionUpdate>>(
                    new ExecutionDataflowBlockOptions()
                    {
                        NameFormat = "Dependencies Shared Projects Input: {1}"
                    });

            _subscriptionLinks.Add(
                subscriptionService.ProjectRuleSource.SourceBlock.LinkTo(
                    intermediateBlock,
                    ruleNames: ConfigurationGeneral.SchemaName,
                    suppressVersionOnlyUpdates: false,
                    linkOptions: DataflowOption.PropagateCompletion));

            var actionBlock =
<<<<<<< HEAD
                new ActionBlock<IProjectVersionedValue<Tuple<IProjectSubscriptionUpdate, IProjectSharedFoldersSnapshot, IProjectCatalogSnapshot>>>(
                    e => OnProjectChangedAsync(e.Value),
=======
                DataflowBlockSlim.CreateActionBlock<IProjectVersionedValue<Tuple<IProjectSubscriptionUpdate, IProjectSharedFoldersSnapshot, IProjectCatalogSnapshot>>>
                    (e => OnProjectChangedAsync(e),
>>>>>>> bdd07aac
                    new ExecutionDataflowBlockOptions()
                    {
                        NameFormat = "Dependencies Shared Projects Input: {1}"
                    });

            _subscriptionLinks.Add(ProjectDataSources.SyncLinkTo(
                intermediateBlock.SyncLinkOptions(),
                subscriptionService.SharedFoldersSource.SourceBlock.SyncLinkOptions(),
                subscriptionService.ProjectCatalogSource.SourceBlock.SyncLinkOptions(),
                actionBlock,
                linkOptions: DataflowOption.PropagateCompletion));
        }

        private async Task OnProjectChangedAsync(Tuple<IProjectSubscriptionUpdate, IProjectSharedFoldersSnapshot, IProjectCatalogSnapshot> e)
        {
            if (IsDisposing || IsDisposed)
            {
                return;
            }

            EnsureInitialized();

            await _tasksService.LoadedProjectAsync(() =>
            {
                _tasksService.UnloadCancellationToken.ThrowIfCancellationRequested();

                return HandleAsync(e);
            });
        }

        private async Task HandleAsync(Tuple<IProjectSubscriptionUpdate, IProjectSharedFoldersSnapshot, IProjectCatalogSnapshot> e)
        {
            AggregateCrossTargetProjectContext currentAggregateContext = await _host.GetCurrentAggregateProjectContext();
            if (currentAggregateContext == null)
            {
                return;
            }

            IProjectSubscriptionUpdate projectUpdate = e.Item1;
            IProjectSharedFoldersSnapshot sharedProjectsUpdate = e.Item2;
            IProjectCatalogSnapshot catalogs = e.Item3;

            // We need to process the update within a lock to ensure that we do not release this context during processing.
            // TODO: Enable concurrent execution of updates themselves, i.e. two separate invocations of HandleAsync
            //       should be able to run concurrently.
            using (await _gate.DisposableWaitAsync())
            {
                // Get the inner workspace project context to update for this change.
                ITargetedProjectContext projectContextToUpdate = currentAggregateContext
                    .GetInnerProjectContext(projectUpdate.ProjectConfiguration, out bool isActiveContext);

                if (projectContextToUpdate == null)
                {
                    return;
                }

                var dependencyChangeContext = new DependenciesRuleChangeContext(
                    currentAggregateContext.ActiveProjectContext.TargetFramework, 
                    catalogs);

                ProcessSharedProjectsUpdates(sharedProjectsUpdate, projectContextToUpdate, dependencyChangeContext);

                if (dependencyChangeContext.AnyChanges)
                {
                    DependenciesChanged?.Invoke(this, new DependencySubscriptionChangedEventArgs(dependencyChangeContext));
                }
            }
        }

        private void ProcessSharedProjectsUpdates(
            IProjectSharedFoldersSnapshot sharedFolders,
            ITargetedProjectContext targetContext,
            DependenciesRuleChangeContext dependencyChangeContext)
        {
            Requires.NotNull(sharedFolders, nameof(sharedFolders));
            Requires.NotNull(targetContext, nameof(targetContext));
            Requires.NotNull(dependencyChangeContext, nameof(dependencyChangeContext));

            IDependenciesSnapshot snapshot = _dependenciesSnapshotProvider.CurrentSnapshot;
            if (!snapshot.Targets.TryGetValue(targetContext.TargetFramework, out ITargetedDependenciesSnapshot targetedSnapshot))
            {
                return;
            }

            IEnumerable<string> sharedFolderProjectPaths = sharedFolders.Value.Select(sf => sf.ProjectPath);
            var currentSharedImportNodes = targetedSnapshot.TopLevelDependencies
                .Where(x => x.Flags.Contains(DependencyTreeFlags.SharedProjectFlags))
                .ToList();
            IEnumerable<string> currentSharedImportNodePaths = currentSharedImportNodes.Select(x => x.Path);

            // process added nodes
            IEnumerable<string> addedSharedImportPaths = sharedFolderProjectPaths.Except(currentSharedImportNodePaths);
            foreach (string addedSharedImportPath in addedSharedImportPaths)
            {
                IDependencyModel added = CreateDependencyModel(addedSharedImportPath, resolved: true);
                dependencyChangeContext.IncludeAddedChange(targetContext.TargetFramework, added);
            }

            // process removed nodes
            IEnumerable<string> removedSharedImportPaths = currentSharedImportNodePaths.Except(sharedFolderProjectPaths);
            foreach (string removedSharedImportPath in removedSharedImportPaths)
            {
                bool exists = currentSharedImportNodes.Any(node => PathHelper.IsSamePath(node.Path, removedSharedImportPath));

                if (exists)
                {
                    IDependencyModel removed = CreateDependencyModel(removedSharedImportPath, resolved: true);
                    dependencyChangeContext.IncludeRemovedChange(targetContext.TargetFramework, removed);
                }
            }
        }

        private static IDependencyModel CreateDependencyModel(string itemSpec, bool resolved)
        {
            return new SharedProjectDependencyModel(
                itemSpec,
                itemSpec,
                DependencyTreeFlags.ProjectNodeFlags,
                resolved,
                false,
                properties: ImmutableStringDictionary<string>.EmptyOrdinal);
        }

        public event EventHandler<DependencySubscriptionChangedEventArgs> DependenciesChanged;

        protected override void Initialize()
        {   
        }

        protected override void Dispose(bool disposing)
        {
            if (disposing)
            {
                ReleaseSubscriptions();
            }
        }
    }
}<|MERGE_RESOLUTION|>--- conflicted
+++ resolved
@@ -87,13 +87,8 @@
                     linkOptions: DataflowOption.PropagateCompletion));
 
             var actionBlock =
-<<<<<<< HEAD
-                new ActionBlock<IProjectVersionedValue<Tuple<IProjectSubscriptionUpdate, IProjectSharedFoldersSnapshot, IProjectCatalogSnapshot>>>(
+                DataflowBlockSlim.CreateActionBlock<IProjectVersionedValue<Tuple<IProjectSubscriptionUpdate, IProjectSharedFoldersSnapshot, IProjectCatalogSnapshot>>>(
                     e => OnProjectChangedAsync(e.Value),
-=======
-                DataflowBlockSlim.CreateActionBlock<IProjectVersionedValue<Tuple<IProjectSubscriptionUpdate, IProjectSharedFoldersSnapshot, IProjectCatalogSnapshot>>>
-                    (e => OnProjectChangedAsync(e),
->>>>>>> bdd07aac
                     new ExecutionDataflowBlockOptions()
                     {
                         NameFormat = "Dependencies Shared Projects Input: {1}"
