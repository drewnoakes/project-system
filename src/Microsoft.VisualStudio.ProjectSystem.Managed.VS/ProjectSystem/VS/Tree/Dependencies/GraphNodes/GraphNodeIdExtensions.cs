﻿// Copyright (c) Microsoft.  All Rights Reserved.  Licensed under the Apache License, Version 2.0.  See License.txt in the project root for license information.

using System;

using Microsoft.VisualStudio.GraphModel;
using Microsoft.VisualStudio.GraphModel.Schemas;
using Microsoft.VisualStudio.Shell;

#nullable enable

namespace Microsoft.VisualStudio.ProjectSystem.VS.Tree.Dependencies
{
    internal static class IProjectTreeExtensions1
    {

        /// <summary>
        /// Returns HierarchyId for given IProjectTree
        /// </summary>
<<<<<<< HEAD
        internal static IProjectTree? GetSubTreeNode(this IProjectTree self, ProjectTreeFlags flags)
        {
            foreach (IProjectTree child in self.Children)
            {
                if (child.Flags.Contains(flags))
                {
                    return child;
                }
            }

            return null;
        }
=======
        /// <param name="tree"></param>
        /// <returns></returns>
        public static HierarchyId GetHierarchyId(this IProjectTree tree) =>
            new HierarchyId(tree.IsRoot() ? VSConstants.VSITEMID_ROOT : unchecked((uint)tree.Identity));
>>>>>>> 1d6dc5ec

        internal static string? GetValue(this GraphNodeId id, GraphNodeIdName idPartName)
        {
            if (idPartName == CodeGraphNodeIdName.Assembly || idPartName == CodeGraphNodeIdName.File)
            {
                try
                {
                    Uri value = id.GetNestedValueByName<Uri>(idPartName);

                    // for idPartName == CodeGraphNodeIdName.File it can be null, avoid unnecessary exception
                    if (value == null)
                    {
                        return null;
                    }

                    // Assembly and File are represented by a Uri, extract LocalPath string from Uri
                    return (value.IsAbsoluteUri ? value.LocalPath : value.ToString()).Trim('/');
                }
                catch
                {
                    // for some node ids Uri might throw format exception, thus try to get string at least
                    return id.GetNestedValueByName<string>(idPartName);
                }
            }
            else
            {
                return id.GetNestedValueByName<string>(idPartName);
            }
        }
    }
}<|MERGE_RESOLUTION|>--- conflicted
+++ resolved
@@ -16,25 +16,10 @@
         /// <summary>
         /// Returns HierarchyId for given IProjectTree
         /// </summary>
-<<<<<<< HEAD
-        internal static IProjectTree? GetSubTreeNode(this IProjectTree self, ProjectTreeFlags flags)
-        {
-            foreach (IProjectTree child in self.Children)
-            {
-                if (child.Flags.Contains(flags))
-                {
-                    return child;
-                }
-            }
-
-            return null;
-        }
-=======
         /// <param name="tree"></param>
         /// <returns></returns>
         public static HierarchyId GetHierarchyId(this IProjectTree tree) =>
             new HierarchyId(tree.IsRoot() ? VSConstants.VSITEMID_ROOT : unchecked((uint)tree.Identity));
->>>>>>> 1d6dc5ec
 
         internal static string? GetValue(this GraphNodeId id, GraphNodeIdName idPartName)
         {
