--- conflicted
+++ resolved
@@ -44,22 +44,14 @@
             {
                 ExecuteSynchronously(async () =>
                 {
-<<<<<<< HEAD
                     foreach (IActiveDebugFrameworkServices activeDebugFramework in activeDebugFrameworks)
                     {
-                        List<string> frameworks = await activeDebugFramework.GetProjectFrameworksAsync().ConfigureAwait(false);
+                        List<string> frameworks = await activeDebugFramework.GetProjectFrameworksAsync();
                         if (frameworks != null && cmdIndex >= 0 && cmdIndex < frameworks.Count)
                         {
-                            await activeDebugFramework.SetActiveDebuggingFrameworkPropertyAsync(frameworks[cmdIndex]).ConfigureAwait(false);
+                            await activeDebugFramework.SetActiveDebuggingFrameworkPropertyAsync(frameworks[cmdIndex]);
                             handled = true;
                         }
-=======
-                    List<string> frameworks = await activeDebugFramework.GetProjectFrameworksAsync();
-                    if (frameworks != null && cmdIndex >= 0 && cmdIndex < frameworks.Count)
-                    {
-                        await activeDebugFramework.SetActiveDebuggingFrameworkPropertyAsync(frameworks[cmdIndex]);
-                        handled = true;
->>>>>>> 221fc7fc
                     }
                 });
             }
@@ -81,12 +73,11 @@
                 string activeFramework = null;
                 ExecuteSynchronously(async () =>
                 {
-<<<<<<< HEAD
                     List<string> first = null;
 
                     foreach (IActiveDebugFrameworkServices activeDebugFramework in activeDebugFrameworks)
                     {
-                        frameworks = await activeDebugFramework.GetProjectFrameworksAsync().ConfigureAwait(false);
+                        frameworks = await activeDebugFramework.GetProjectFrameworksAsync();
 
                         if (first == null)
                         {
@@ -104,15 +95,8 @@
 
                     if (frameworks != null && frameworks.Count > 1 && cmdIndex < frameworks.Count)
                     {
-                    // Only call this if we will need it down below.
-                    activeFramework = await activeDebugFrameworks[0].GetActiveDebuggingFrameworkPropertyAsync().ConfigureAwait(false);
-=======
-                    frameworks = await activeDebugFramework.GetProjectFrameworksAsync();
-                    if (frameworks != null && frameworks.Count > 1 && cmdIndex < frameworks.Count)
-                    {
                         // Only call this if we will need it down below.
-                        activeFramework = await activeDebugFramework.GetActiveDebuggingFrameworkPropertyAsync();
->>>>>>> 221fc7fc
+                        activeFramework = await activeDebugFrameworks[0].GetActiveDebuggingFrameworkPropertyAsync();
                     }
                 });
 
@@ -145,18 +129,9 @@
         /// </summary>
         protected virtual void ExecuteSynchronously(Func<Task> asyncFunction)
         {
-<<<<<<< HEAD
-#pragma warning disable VSTHRD102 // Only wrapped for test purposes
-            ThreadHelper.JoinableTaskFactory.Run(async () =>
-#pragma warning restore VSTHRD102
-            {
-                await asyncFunction().ConfigureAwait(false);
-            });
-=======
 #pragma warning disable VSTHRD102 // Implement internal logic asynchronously
             ThreadHelper.JoinableTaskFactory.Run(asyncFunction);
 #pragma warning restore VSTHRD102 // Implement internal logic asynchronously
->>>>>>> 221fc7fc
         }
     }
 }