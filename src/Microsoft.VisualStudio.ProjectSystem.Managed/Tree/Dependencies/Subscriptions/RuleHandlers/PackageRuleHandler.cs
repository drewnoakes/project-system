﻿// Copyright (c) Microsoft.  All Rights Reserved.  Licensed under the Apache License, Version 2.0.  See License.txt in the project root for license information.

using System;
using System.Collections.Generic;
using System.Collections.Immutable;
using System.ComponentModel.Composition;

using Microsoft.VisualStudio.Imaging.Interop;
using Microsoft.VisualStudio.ProjectSystem.VS.Tree.Dependencies.CrossTarget;
using Microsoft.VisualStudio.ProjectSystem.VS.Tree.Dependencies.Models;
using Microsoft.VisualStudio.ProjectSystem.VS.Utilities;

namespace Microsoft.VisualStudio.ProjectSystem.VS.Tree.Dependencies.Subscriptions.RuleHandlers
{
    [Export(DependencyRulesSubscriber.DependencyRulesSubscriberContract,
            typeof(IDependenciesRuleHandler))]
    [Export(typeof(IProjectDependenciesSubTreeProvider))]
    [AppliesTo(ProjectCapability.DependenciesTree)]
    internal sealed partial class PackageRuleHandler : DependenciesRuleHandlerBase
    {
        public const string ProviderTypeString = "NuGetDependency";

        private static readonly SubTreeRootDependencyModel s_rootModel = new SubTreeRootDependencyModel(
            ProviderTypeString,
<<<<<<< HEAD
            Resources.PackagesNodeName,
            s_iconSet,
=======
            Resources.NuGetPackagesNodeName,
            new DependencyIconSet(
                icon: ManagedImageMonikers.NuGetGrey,
                expandedIcon: ManagedImageMonikers.NuGetGrey,
                unresolvedIcon: ManagedImageMonikers.NuGetGreyWarning,
                unresolvedExpandedIcon: ManagedImageMonikers.NuGetGreyWarning),
>>>>>>> 93e99ecb
            DependencyTreeFlags.NuGetSubTreeRootNode);

        [ImportingConstructor]
        public PackageRuleHandler(ITargetFrameworkProvider targetFrameworkProvider)
            : base(PackageReference.SchemaName, ResolvedPackageReference.SchemaName)
        {
            TargetFrameworkProvider = targetFrameworkProvider;
        }

        private ITargetFrameworkProvider TargetFrameworkProvider { get; }

        public override string ProviderType => ProviderTypeString;

        public override ImageMoniker ImplicitIcon => ManagedImageMonikers.NuGetGreyPrivate;

        public override void Handle(
            IImmutableDictionary<string, IProjectChangeDescription> changesByRuleName,
            ITargetFramework targetFramework,
            CrossTargetDependenciesChangesBuilder changesBuilder)
        {
            var caseInsensitiveUnresolvedChanges = new HashSet<string>(StringComparer.OrdinalIgnoreCase);

            if (changesByRuleName.TryGetValue(UnresolvedRuleName, out IProjectChangeDescription unresolvedChanges))
            {
                caseInsensitiveUnresolvedChanges.AddRange(unresolvedChanges.After.Items.Keys);

                if (unresolvedChanges.Difference.AnyChanges)
                {
                    HandleChangesForRule(
                        unresolvedChanges,
                        changesBuilder,
                        targetFramework,
                        resolved: false);
                }
            }

            if (changesByRuleName.TryGetValue(ResolvedRuleName, out IProjectChangeDescription resolvedChanges)
                && resolvedChanges.Difference.AnyChanges)
            {
                HandleChangesForRule(
                    resolvedChanges,
                    changesBuilder,
                    targetFramework,
                    resolved: true,
                    unresolvedChanges: caseInsensitiveUnresolvedChanges);
            }
        }

        private void HandleChangesForRule(
            IProjectChangeDescription projectChange,
            CrossTargetDependenciesChangesBuilder changesBuilder,
            ITargetFramework targetFramework,
            bool resolved,
            HashSet<string>? unresolvedChanges = null)
        {
            Requires.NotNull(targetFramework, nameof(targetFramework));

            foreach (string removedItem in projectChange.Difference.RemovedItems)
            {
                if (PackageDependencyMetadata.TryGetMetadata(
                    removedItem,
                    resolved,
                    properties: projectChange.Before.GetProjectItemProperties(removedItem) ?? ImmutableDictionary<string, string>.Empty,
                    unresolvedChanges,
                    targetFramework,
                    TargetFrameworkProvider,
                    out PackageDependencyMetadata metadata))
                {
                    changesBuilder.Removed(targetFramework, ProviderTypeString, metadata.OriginalItemSpec);
                }
            }

            foreach (string changedItem in projectChange.Difference.ChangedItems)
            {
                if (PackageDependencyMetadata.TryGetMetadata(
                    changedItem,
                    resolved,
                    properties: projectChange.After.GetProjectItemProperties(changedItem) ?? ImmutableDictionary<string, string>.Empty,
                    unresolvedChanges,
                    targetFramework,
                    TargetFrameworkProvider,
                    out PackageDependencyMetadata metadata))
                {
                    changesBuilder.Removed(targetFramework, ProviderTypeString, metadata.OriginalItemSpec);
                    changesBuilder.Added(targetFramework, metadata.CreateDependencyModel());
                }
            }

            foreach (string addedItem in projectChange.Difference.AddedItems)
            {
                if (PackageDependencyMetadata.TryGetMetadata(
                    addedItem,
                    resolved,
                    properties: projectChange.After.GetProjectItemProperties(addedItem) ?? ImmutableDictionary<string, string>.Empty,
                    unresolvedChanges,
                    targetFramework,
                    TargetFrameworkProvider,
                    out PackageDependencyMetadata metadata))
                {
                    changesBuilder.Added(targetFramework, metadata.CreateDependencyModel());
                }
            }
        }

        public override IDependencyModel CreateRootDependencyNode() => s_rootModel;
    }
}<|MERGE_RESOLUTION|>--- conflicted
+++ resolved
@@ -22,17 +22,12 @@
 
         private static readonly SubTreeRootDependencyModel s_rootModel = new SubTreeRootDependencyModel(
             ProviderTypeString,
-<<<<<<< HEAD
             Resources.PackagesNodeName,
-            s_iconSet,
-=======
-            Resources.NuGetPackagesNodeName,
             new DependencyIconSet(
                 icon: ManagedImageMonikers.NuGetGrey,
                 expandedIcon: ManagedImageMonikers.NuGetGrey,
                 unresolvedIcon: ManagedImageMonikers.NuGetGreyWarning,
                 unresolvedExpandedIcon: ManagedImageMonikers.NuGetGreyWarning),
->>>>>>> 93e99ecb
             DependencyTreeFlags.NuGetSubTreeRootNode);
 
         [ImportingConstructor]
