--- conflicted
+++ resolved
@@ -54,12 +54,7 @@
 
             protected override async Task InitializeCoreAsync(CancellationToken cancellationToken)
             {
-<<<<<<< HEAD
-                _context = await _workspaceProjectContextProvider.Value.CreateProjectContextAsync(_project);
-=======
-                _context = await _workspaceProjectContextProvider.CreateProjectContextAsync(_project)
-                                                                  .ConfigureAwait(true);
->>>>>>> 16759f9c
+                _context = await _workspaceProjectContextProvider.CreateProjectContextAsync(_project);
 
                 if (_context == null)
                     return;
@@ -86,12 +81,7 @@
 
                     if (_context != null)
                     {
-<<<<<<< HEAD
-                        await _workspaceProjectContextProvider.Value.ReleaseProjectContextAsync(_context);
-=======
-                        await _workspaceProjectContextProvider.ReleaseProjectContextAsync(_context)
-                                                              .ConfigureAwait(true);
->>>>>>> 16759f9c
+                        await _workspaceProjectContextProvider.ReleaseProjectContextAsync(_context);
                     }
                 }
             }
