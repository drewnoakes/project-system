--- conflicted
+++ resolved
@@ -188,25 +188,12 @@
                             return _currentAggregateProjectContext;
                         }
 
-<<<<<<< HEAD
                         previousContextToDispose = _currentAggregateProjectContext;
                     }
                 }
                 else
                 {
-                    newTargetFramework = (string)await projectProperties.TargetFrameworks.GetValueAsync().ConfigureAwait(false);
-=======
-                    // Check if the current project context is up-to-date for the current active and known project configurations.
-                    var activeProjectConfiguration = _commonServices.ActiveConfiguredProject.ProjectConfiguration;
-                    var knownProjectConfigurations = await _commonServices.Project.Services.ProjectConfigurationsService.GetKnownProjectConfigurationsAsync().ConfigureAwait(false);
-                    if (knownProjectConfigurations.All(c => c.IsCrossTargeting()) &&
-                        _currentAggregateProjectContext.HasMatchingTargetFrameworks(activeProjectConfiguration, knownProjectConfigurations))
-                    {
-                        return _currentAggregateProjectContext;
-                    }
-
-                    previousContextToDispose = _currentAggregateProjectContext;
->>>>>>> 9a787630
+                    newTargetFramework = (string)await projectProperties.TargetFramework.GetValueAsync().ConfigureAwait(false);
                 }
 
                 // Force refresh the CPS active project configuration (needs UI thread).
