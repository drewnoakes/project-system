--- conflicted
+++ resolved
@@ -8,11 +8,6 @@
 {
     internal class BuildOptions
     {
-<<<<<<< HEAD
-        private static readonly PropertyInfo? s_analyzerConfigPathsProperty = typeof(CommandLineArguments).GetProperty("AnalyzerConfigPaths");
-
-=======
->>>>>>> ad673e62
         public BuildOptions(
             ImmutableArray<CommandLineSourceFile> sourceFiles,
             ImmutableArray<CommandLineSourceFile> additionalFiles,
