﻿// Licensed to the .NET Foundation under one or more agreements. The .NET Foundation licenses this file to you under the MIT license. See the LICENSE.md file in the project root for more information.

using System;
using System.Collections.Immutable;
using Microsoft.VisualStudio.Imaging;
using Microsoft.VisualStudio.Imaging.Interop;
using Microsoft.VisualStudio.ProjectSystem.VS;
using Microsoft.VisualStudio.ProjectSystem.VS.Tree.Dependencies;

namespace Microsoft.VisualStudio.ProjectSystem.Tree.Dependencies.Models
{
    internal sealed class TargetDependencyViewModel : IDependencyViewModel
    {
        private static ImmutableDictionary<string, ProjectTreeFlags> s_configurationFlags = ImmutableDictionary<string, ProjectTreeFlags>.Empty.WithComparers(StringComparer.Ordinal);

        private readonly DiagnosticLevel _diagnosticLevel;

<<<<<<< HEAD
        public TargetDependencyViewModel(ITargetFramework targetFramework, DiagnosticLevel diagnosticLevel)
=======
        public TargetDependencyViewModel(TargetFramework targetFramework, DiagnosticLevel diagnosticLevel)
>>>>>>> 36b64d14
        {
            Caption = targetFramework.ShortName;
            Flags = GetCachedFlags(targetFramework);
            _diagnosticLevel = diagnosticLevel;

            static ProjectTreeFlags GetCachedFlags(TargetFramework targetFramework)
            {
                return ImmutableInterlocked.GetOrAdd(
                    ref s_configurationFlags,
                    targetFramework.FullName,
                    fullName => DependencyTreeFlags.TargetNode.Add($"$TFM:{fullName}"));
            }
        }

        public string Caption { get; }
        public string? FilePath => null;
        public string? SchemaName => null;
        public string? SchemaItemType => null;
        public ImageMoniker Icon => _diagnosticLevel == DiagnosticLevel.None ? KnownMonikers.Library : ManagedImageMonikers.LibraryWarning;
        public ImageMoniker ExpandedIcon => _diagnosticLevel == DiagnosticLevel.None ? KnownMonikers.Library : ManagedImageMonikers.LibraryWarning;
        public ProjectTreeFlags Flags { get; }
    }
}<|MERGE_RESOLUTION|>--- conflicted
+++ resolved
@@ -15,11 +15,7 @@
 
         private readonly DiagnosticLevel _diagnosticLevel;
 
-<<<<<<< HEAD
-        public TargetDependencyViewModel(ITargetFramework targetFramework, DiagnosticLevel diagnosticLevel)
-=======
         public TargetDependencyViewModel(TargetFramework targetFramework, DiagnosticLevel diagnosticLevel)
->>>>>>> 36b64d14
         {
             Caption = targetFramework.ShortName;
             Flags = GetCachedFlags(targetFramework);
