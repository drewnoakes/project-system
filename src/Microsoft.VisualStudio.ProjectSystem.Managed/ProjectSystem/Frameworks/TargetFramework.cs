﻿// Licensed to the .NET Foundation under one or more agreements. The .NET Foundation licenses this file to you under the MIT license. See the LICENSE.md file in the project root for more information.

using System;

namespace Microsoft.VisualStudio.ProjectSystem
{
    internal sealed class TargetFramework : IEquatable<TargetFramework?>
    {
        public static readonly TargetFramework Empty = new(string.Empty);

        /// <summary>
        /// The target framework used when a TFM short-name cannot be resolved.
        /// </summary>
        public static readonly TargetFramework Unsupported = new("Unsupported,Version=v0.0");

        /// <summary>
        /// Any represents all TFMs, no need to be localized, used only in internal data.
        /// </summary>
        public static readonly TargetFramework Any = new("any");

<<<<<<< HEAD
=======
        public TargetFramework(FrameworkName frameworkName, string? shortName)
        {
            Requires.NotNull(frameworkName, nameof(frameworkName));

            FullName = frameworkName.FullName;
            ShortName = shortName ?? string.Empty;
        }

        /// <summary>
        /// Should be never used directly, this is for special cases or for some unknown framework,
        /// that Nuget is not aware of - highly unlikely to happen.
        /// </summary>
        /// <param name="moniker"></param>
>>>>>>> 931881ac
        public TargetFramework(string moniker)
        {
            Requires.NotNull(moniker, nameof(moniker));

            TargetFrameworkMoniker = moniker;
        }

        /// <summary>
        /// Gets the short name.
        /// </summary>
        public string TargetFrameworkMoniker { get; }

        /// <summary>
        /// Override Equals to handle equivalency correctly. They are equal if the
        /// monikers match
        /// </summary>
        public override bool Equals(object obj)
        {
            return obj is TargetFramework targetFramework && Equals(targetFramework);
        }

        public bool Equals(TargetFramework? obj)
        {
            return obj != null && TargetFrameworkMoniker.Equals(obj.TargetFrameworkMoniker, StringComparisons.FrameworkIdentifiers);
        }

        public static bool operator ==(TargetFramework? left, TargetFramework? right)
        {
            return left is null ? right is null : left.Equals(right);
        }

        public static bool operator !=(TargetFramework? left, TargetFramework? right)
        {
            return !(left == right);
        }

        public override int GetHashCode()
        {
            return StringComparers.FrameworkIdentifiers.GetHashCode(TargetFrameworkMoniker);
        }

        public override string ToString()
        {
            return TargetFrameworkMoniker;
        }
    }
}<|MERGE_RESOLUTION|>--- conflicted
+++ resolved
@@ -18,22 +18,6 @@
         /// </summary>
         public static readonly TargetFramework Any = new("any");
 
-<<<<<<< HEAD
-=======
-        public TargetFramework(FrameworkName frameworkName, string? shortName)
-        {
-            Requires.NotNull(frameworkName, nameof(frameworkName));
-
-            FullName = frameworkName.FullName;
-            ShortName = shortName ?? string.Empty;
-        }
-
-        /// <summary>
-        /// Should be never used directly, this is for special cases or for some unknown framework,
-        /// that Nuget is not aware of - highly unlikely to happen.
-        /// </summary>
-        /// <param name="moniker"></param>
->>>>>>> 931881ac
         public TargetFramework(string moniker)
         {
             Requires.NotNull(moniker, nameof(moniker));
