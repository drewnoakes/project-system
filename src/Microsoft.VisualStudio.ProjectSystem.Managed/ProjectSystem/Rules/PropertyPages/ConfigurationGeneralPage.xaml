﻿<?xml version="1.0" encoding="utf-8"?>
<!-- Licensed to the .NET Foundation under one or more agreements. The .NET Foundation licenses this file to you under the MIT license. See the LICENSE.md file in the project root for more information. -->
<Rule Name="ConfigurationGeneralPage"
      PageTemplate="generic"
      Order="9999"
      xmlns="http://schemas.microsoft.com/build/2009/properties" >

  <!--
  This "page" is not intended for display, and all properties contained within should be hidden.
  
  The properties below are used by visibility conditions defined in CPS and are expected, by convention,
  to be present.
  -->

  <Rule.DataSource>
    <DataSource Persistence="ProjectFile"
                SourceOfDefaultValue="AfterContext"
                HasConfigurationCondition="True" />
  </Rule.DataSource>

  <!-- eg: ".NETCoreApp" -->
  <StringProperty Name="TargetFrameworkIdentifier" Visible="False" ReadOnly="True" />

  <!-- eg: "v5.0" -->
  <StringProperty Name="TargetFrameworkVersion" Visible="False" ReadOnly="True" />

  <!-- eg: ".NETCoreApp,Version=v5.0" -->
  <StringProperty Name="TargetFrameworkMoniker" Visible="False" ReadOnly="True" />

  <!-- eg: "net6.0-windows" -> "Windows"
<<<<<<< HEAD
           "net6.0-ios"     -> "iOS"
           "net6.0-android" -> "Android"
=======
           "net6.0-ios"     -> "ios"
           "net6.0-android" -> "android"
>>>>>>> 5452635c
           "net6.0"         -> ""
  -->
  <StringProperty Name="TargetPlatformIdentifier" Visible="False" ReadOnly="True" />

  <!-- eg: "C#" -->
  <StringProperty Name="Language" Visible="False" ReadOnly="True" />
  
  <!-- eg: "7.3" -->
  <StringProperty Name="LangVersion" Visible="False" ReadOnly="True" />

</Rule><|MERGE_RESOLUTION|>--- conflicted
+++ resolved
@@ -28,13 +28,8 @@
   <StringProperty Name="TargetFrameworkMoniker" Visible="False" ReadOnly="True" />
 
   <!-- eg: "net6.0-windows" -> "Windows"
-<<<<<<< HEAD
            "net6.0-ios"     -> "iOS"
            "net6.0-android" -> "Android"
-=======
-           "net6.0-ios"     -> "ios"
-           "net6.0-android" -> "android"
->>>>>>> 5452635c
            "net6.0"         -> ""
   -->
   <StringProperty Name="TargetPlatformIdentifier" Visible="False" ReadOnly="True" />
