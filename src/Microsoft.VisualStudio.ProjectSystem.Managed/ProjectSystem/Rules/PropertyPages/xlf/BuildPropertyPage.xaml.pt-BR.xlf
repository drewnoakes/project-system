--- conflicted
+++ resolved
@@ -448,13 +448,8 @@
         <note />
       </trans-unit>
       <trans-unit id="StringProperty|LangVersion|Description">
-<<<<<<< HEAD
-        <source>Why can't I select the C# language version?</source>
-        <target state="translated">Por que não consigo selecionar a versão da linguagem C#?</target>
-=======
         <source>The version of the language available to code in this project.</source>
         <target state="new">The version of the language available to code in this project.</target>
->>>>>>> 6348e641
         <note />
       </trans-unit>
       <trans-unit id="StringProperty|LangVersion|DisplayName">
