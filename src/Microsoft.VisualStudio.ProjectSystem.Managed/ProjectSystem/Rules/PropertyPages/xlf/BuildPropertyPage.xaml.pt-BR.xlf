﻿<?xml version="1.0" encoding="utf-8"?>
<xliff xmlns="urn:oasis:names:tc:xliff:document:1.2" xmlns:xsi="http://www.w3.org/2001/XMLSchema-instance" version="1.2" xsi:schemaLocation="urn:oasis:names:tc:xliff:document:1.2 xliff-core-1.2-transitional.xsd">
  <file datatype="xml" source-language="en" target-language="pt-BR" original="../BuildPropertyPage.xaml">
    <body>
      <trans-unit id="BoolProperty|AllowUnsafeBlocks|Description">
        <source>Allows code that uses the 'unsafe' keyword to compile.</source>
        <target state="translated">Permite que o código que usa a palavra-chave 'unsafe' seja compilado.</target>
        <note />
      </trans-unit>
      <trans-unit id="BoolProperty|AllowUnsafeBlocks|DisplayName">
        <source>Allow unsafe code</source>
        <target state="translated">Permitir código não seguro</target>
        <note />
      </trans-unit>
      <trans-unit id="BoolProperty|AllowUnsafeBlocks|Metadata|SearchTerms">
        <source>pointers</source>
        <target state="translated">ponteiros</target>
        <note />
      </trans-unit>
      <trans-unit id="BoolProperty|CheckForOverflowUnderflow|Description">
        <source>Specifies whether integer arithmetic that results in a value outside the range of the data type, and that is not in the scope of a checked or unchecked keyword, causes a run-time exception.</source>
        <target state="translated">Especifica se a aritmética de inteiro que resulta em um valor fora do intervalo do tipo de dados e que não está no escopo de uma palavra-chave marcada ou desmarcada, causa uma exceção de tempo de execução.</target>
        <note />
      </trans-unit>
      <trans-unit id="BoolProperty|CheckForOverflowUnderflow|DisplayName">
        <source>Check for arithmetic overflow</source>
        <target state="translated">Verificar se há estouro aritmético</target>
        <note />
      </trans-unit>
      <trans-unit id="BoolProperty|CheckForOverflowUnderflow|Metadata|SearchTerms">
        <source>checked;unchecked</source>
        <target state="translated">marcado;desmarcado</target>
        <note />
      </trans-unit>
      <trans-unit id="BoolProperty|DelaySign|Description">
        <source>Use delayed signing when access to the private key is restricted. The public key will be used during the build, and addition of the private key information deferred until the assembly is handed off.</source>
        <target state="translated">Use a assinatura atrasada quando o acesso à chave privada for restrito. A chave pública será usada durante o build e a adição das informações de chave privada será adiada até que o assembly seja entregue.</target>
        <note />
      </trans-unit>
      <trans-unit id="BoolProperty|DelaySign|DisplayName">
        <source>Delay sign only</source>
        <target state="translated">Sinal de atraso somente</target>
        <note />
      </trans-unit>
      <trans-unit id="BoolProperty|Deterministic|Description">
        <source>Indicates whether the compiler should produce identical assemblies for identical inputs.</source>
        <target state="translated">Indica se o compilador deve produzir assemblies idênticos para entradas idênticas.</target>
        <note />
      </trans-unit>
      <trans-unit id="BoolProperty|Deterministic|DisplayName">
        <source>Deterministic</source>
        <target state="translated">Determinístico</target>
        <note />
      </trans-unit>
      <trans-unit id="BoolProperty|GenerateDocumentationFile|Description">
        <source>Generate a file containing API documentation.</source>
        <target state="translated">Gerar um arquivo contendo a documentação da API.</target>
        <note />
      </trans-unit>
      <trans-unit id="BoolProperty|GenerateDocumentationFile|DisplayName">
        <source>Documentation file</source>
        <target state="translated">Arquivo da documentação</target>
        <note />
      </trans-unit>
      <trans-unit id="BoolProperty|Optimize|Description">
        <source>Enables or disables optimizations performed by the compiler to make your output file smaller, faster, and more efficient.</source>
        <target state="translated">Habilita ou desabilita otimizações executadas pelo compilador para tornar o arquivo de saída menor, mais rápido e mais eficiente.</target>
        <note />
      </trans-unit>
      <trans-unit id="BoolProperty|Optimize|DisplayName">
        <source>Optimize code</source>
        <target state="translated">Otimizar código</target>
        <note />
      </trans-unit>
      <trans-unit id="BoolProperty|Optimize|Metadata|SearchTerms">
        <source>optimise;optimisation</source>
        <target state="translated">otimizar;otimização</target>
        <note />
      </trans-unit>
      <trans-unit id="BoolProperty|SignAssembly|Description">
        <source>Sign the output assembly to give it a strong name.</source>
        <target state="translated">Assinar o assembly de saída para dar a ele um nome forte.</target>
        <note />
      </trans-unit>
      <trans-unit id="BoolProperty|SignAssembly|DisplayName">
        <source>Sign the assembly</source>
        <target state="translated">Assinar o assembly</target>
        <note />
      </trans-unit>
      <trans-unit id="BoolProperty|TreatWarningsAsErrors|Description">
        <source>Instruct the compiler to treat warnings as errors.</source>
        <target state="new">Instruct the compiler to treat warnings as errors.</target>
        <note />
      </trans-unit>
      <trans-unit id="BoolProperty|TreatWarningsAsErrors|DisplayName">
        <source>Treat warnings as errors</source>
        <target state="new">Treat warnings as errors</target>
        <note />
      </trans-unit>
      <trans-unit id="Category|ErrorsAndWarnings|Description">
        <source>Configures the error and warning options for the build process.</source>
        <target state="translated">Configura as opções de erro e de aviso do processo de build.</target>
        <note />
      </trans-unit>
      <trans-unit id="Category|ErrorsAndWarnings|DisplayName">
        <source>Errors and warnings</source>
        <target state="translated">Erros e avisos</target>
        <note />
      </trans-unit>
      <trans-unit id="Category|Events|Description">
        <source>Configures custom events that run before and after build.</source>
        <target state="new">Configures custom events that run before and after build.</target>
        <note />
      </trans-unit>
      <trans-unit id="Category|Events|DisplayName">
        <source>Events</source>
        <target state="new">Events</target>
        <note />
      </trans-unit>
      <trans-unit id="Category|General|DisplayName">
        <source>General</source>
        <target state="translated">Geral</target>
        <note />
      </trans-unit>
      <trans-unit id="Category|Output|Description">
        <source>Configures the output options for the build process.</source>
        <target state="translated">Configura as opções de saída do processo de build.</target>
        <note />
      </trans-unit>
      <trans-unit id="Category|Output|DisplayName">
        <source>Output</source>
        <target state="translated">Saída</target>
        <note />
      </trans-unit>
      <trans-unit id="Category|StrongNaming|Description">
        <source>Configures strong name signing of build outputs.</source>
        <target state="translated">Configura a assinatura de nome forte das saídas de build.</target>
        <note />
      </trans-unit>
      <trans-unit id="Category|StrongNaming|DisplayName">
        <source>Strong naming</source>
        <target state="translated">Nome forte</target>
        <note />
      </trans-unit>
      <trans-unit id="EnumProperty|ErrorReport|Description">
        <source>Controls when internal compiler error (ICE) reports are sent to Microsoft.</source>
        <target state="translated">Controla quando os relatórios de ICE (erro interno do compilador) são enviados à Microsoft.</target>
        <note />
      </trans-unit>
      <trans-unit id="EnumProperty|ErrorReport|DisplayName">
        <source>Internal compiler error reporting</source>
        <target state="translated">Relatórios de erro interno do compilador</target>
        <note />
      </trans-unit>
      <trans-unit id="EnumProperty|FileAlignment|Description">
        <source>Specifies, in bytes, where to align the sections of the output file.</source>
        <target state="translated">Especifica, em bytes, onde as seções do arquivo de saída devem ser alinhadas.</target>
        <note />
      </trans-unit>
      <trans-unit id="EnumProperty|FileAlignment|DisplayName">
        <source>File alignment</source>
        <target state="translated">Alinhamento do arquivo</target>
        <note />
      </trans-unit>
      <trans-unit id="EnumProperty|Nullable|Description">
        <source>Specifies the project-wide C# nullable context. Only available for projects that use C# 8.0 or later.</source>
        <target state="translated">Especifica o contexto anulável do C# em todo o projeto. Disponível somente para projetos que usam o C# 8.0 ou posterior.</target>
        <note />
      </trans-unit>
      <trans-unit id="EnumProperty|Nullable|DisplayName">
        <source>Nullable</source>
        <target state="translated">Permite valor nulo</target>
        <note />
      </trans-unit>
      <trans-unit id="EnumProperty|PlatformTarget|Description">
        <source>Specifies the processor to be targeted by the output file. Choose 'x86' for any 32-bit Intel-compatible processor, choose 'x64' for any 64-bit Intel-compatible processor, or choose 'Any CPU' to specify that any processor is acceptable. 'Any CPU' is the default value for projects, because it allows the application to run on the broadest range of hardware.</source>
        <target state="translated">Especifica o processador ao qual o arquivo de saída será direcionado. Escolha 'x86' para processadores compatíveis com Intel de 32 bits, escolha 'x64' para processadores compatíveis com Intel de 64 bits ou escolha 'Qualquer CPU' para especificar que qualquer processador é aceito. 'Qualquer CPU' é o valor padrão para os projetos, pois permite que o aplicativo seja executado em uma variedade de hardwares mais ampla.</target>
        <note />
      </trans-unit>
      <trans-unit id="EnumProperty|PlatformTarget|DisplayName">
        <source>Platform target</source>
        <target state="translated">Destino de plataforma</target>
        <note />
      </trans-unit>
<<<<<<< HEAD
=======
      <trans-unit id="EnumProperty|RunPostBuildEvent|Description">
        <source>Specifies under which condition the post-build event will be executed.</source>
        <target state="new">Specifies under which condition the post-build event will be executed.</target>
        <note />
      </trans-unit>
      <trans-unit id="EnumProperty|RunPostBuildEvent|DisplayName">
        <source>When to run the post-build event</source>
        <target state="new">When to run the post-build event</target>
        <note />
      </trans-unit>
      <trans-unit id="EnumProperty|TreatWarningsAsErrors|Description">
        <source>Used to specify which warnings are treated as errors.</source>
        <target state="translated">Usado para especificar quais avisos são tratados como erros.</target>
        <note />
      </trans-unit>
      <trans-unit id="EnumProperty|TreatWarningsAsErrors|DisplayName">
        <source>Treat warnings as errors</source>
        <target state="translated">Tratar avisos como erros</target>
        <note />
      </trans-unit>
>>>>>>> 5b2eb4f7
      <trans-unit id="EnumProperty|WarningLevel|Description">
        <source>Specifies the level to display for compiler warnings.</source>
        <target state="translated">Especifica o nível a ser exibido para avisos do compilador.</target>
        <note />
      </trans-unit>
      <trans-unit id="EnumProperty|WarningLevel|DisplayName">
        <source>Warning level</source>
        <target state="translated">Nível de aviso</target>
        <note />
      </trans-unit>
      <trans-unit id="EnumValue|ErrorReport.none|DisplayName">
        <source>Never send</source>
        <target state="translated">Nunca enviá-los</target>
        <note />
      </trans-unit>
      <trans-unit id="EnumValue|ErrorReport.prompt|DisplayName">
        <source>Prompt before sending</source>
        <target state="translated">Avisar antes de enviá-los</target>
        <note />
      </trans-unit>
      <trans-unit id="EnumValue|ErrorReport.queue|DisplayName">
        <source>Queue</source>
        <target state="translated">Colocá-los na fila</target>
        <note />
      </trans-unit>
      <trans-unit id="EnumValue|ErrorReport.send|DisplayName">
        <source>Send</source>
        <target state="translated">Enviá-los</target>
        <note />
      </trans-unit>
      <trans-unit id="EnumValue|FileAlignment.1024|DisplayName">
        <source>1024</source>
        <target state="translated">1024</target>
        <note />
      </trans-unit>
      <trans-unit id="EnumValue|FileAlignment.2048|DisplayName">
        <source>2048</source>
        <target state="translated">2048</target>
        <note />
      </trans-unit>
      <trans-unit id="EnumValue|FileAlignment.4096|DisplayName">
        <source>4096</source>
        <target state="translated">4096</target>
        <note />
      </trans-unit>
      <trans-unit id="EnumValue|FileAlignment.512|DisplayName">
        <source>512</source>
        <target state="translated">512</target>
        <note />
      </trans-unit>
      <trans-unit id="EnumValue|FileAlignment.8192|DisplayName">
        <source>8192</source>
        <target state="translated">8192</target>
        <note />
      </trans-unit>
      <trans-unit id="EnumValue|Nullable.annotations|DisplayName">
        <source>Annotations</source>
        <target state="translated">Anotações</target>
        <note />
      </trans-unit>
      <trans-unit id="EnumValue|Nullable.disable|DisplayName">
        <source>Disable</source>
        <target state="translated">Desabilitar</target>
        <note />
      </trans-unit>
      <trans-unit id="EnumValue|Nullable.enable|DisplayName">
        <source>Enable</source>
        <target state="translated">Habilitar</target>
        <note />
      </trans-unit>
      <trans-unit id="EnumValue|Nullable.warnings|DisplayName">
        <source>Warnings</source>
        <target state="translated">Avisos</target>
        <note />
      </trans-unit>
      <trans-unit id="EnumValue|PlatformTarget.AnyCPU|DisplayName">
        <source>Any CPU</source>
        <target state="translated">Qualquer CPU</target>
        <note />
      </trans-unit>
      <trans-unit id="EnumValue|PlatformTarget.x64|DisplayName">
        <source>x64</source>
        <target state="translated">x64</target>
        <note />
      </trans-unit>
      <trans-unit id="EnumValue|PlatformTarget.x86|DisplayName">
        <source>x86</source>
        <target state="translated">x86</target>
        <note />
      </trans-unit>
      <trans-unit id="EnumValue|WarningLevel.0|DisplayName">
        <source>0</source>
        <target state="translated">0</target>
        <note />
      </trans-unit>
      <trans-unit id="EnumValue|WarningLevel.1|DisplayName">
        <source>1</source>
        <target state="translated">1</target>
        <note />
      </trans-unit>
      <trans-unit id="EnumValue|WarningLevel.2|DisplayName">
        <source>2</source>
        <target state="translated">2</target>
        <note />
      </trans-unit>
      <trans-unit id="EnumValue|WarningLevel.3|DisplayName">
        <source>3</source>
        <target state="translated">3</target>
        <note />
      </trans-unit>
      <trans-unit id="EnumValue|WarningLevel.4|DisplayName">
        <source>4</source>
        <target state="translated">4</target>
        <note />
      </trans-unit>
      <trans-unit id="EnumValue|WarningLevel.5|DisplayName">
        <source>5</source>
        <target state="translated">5</target>
        <note />
      </trans-unit>
      <trans-unit id="Rule|Build|Description">
        <source>Specifies properties that control how the project builds.</source>
        <target state="translated">Especifica as propriedades que controlam como o projeto é compilado.</target>
        <note />
      </trans-unit>
      <trans-unit id="Rule|Build|DisplayName">
        <source>Build</source>
        <target state="translated">Criar</target>
        <note />
      </trans-unit>
      <trans-unit id="StringProperty|AssemblyOriginatorKeyFile|DisplayName">
        <source>Strong name key file</source>
        <target state="translated">Arquivo da chave de nome forte</target>
        <note />
      </trans-unit>
      <trans-unit id="StringProperty|BaseIntermediateOutputPath|Description">
        <source>Specifies the base location for the project's intermediate output during build. Subfolders will be appended to this path to differentiate project configuration.</source>
        <target state="translated">Especifica o local base para a saída intermediária do projeto durante o build. As subpastas serão acrescentadas a este caminho para diferenciar a configuração do projeto.</target>
        <note />
      </trans-unit>
      <trans-unit id="StringProperty|BaseIntermediateOutputPath|DisplayName">
        <source>Base intermediate output path</source>
        <target state="translated">Caminho base da saída intermediária</target>
        <note />
      </trans-unit>
      <trans-unit id="StringProperty|BaseOutputPath|Description">
        <source>Specifies the base location for the project's output during build. Subfolders will be appended to this path to differentiate project configuration.</source>
        <target state="translated">Especifica o local base para a saída do projeto durante o build. As subpastas serão acrescentadas a este caminho para diferenciar a configuração do projeto.</target>
        <note />
      </trans-unit>
      <trans-unit id="StringProperty|BaseOutputPath|DisplayName">
        <source>Base output path</source>
        <target state="translated">Caminho base da saída</target>
        <note />
      </trans-unit>
      <trans-unit id="StringProperty|DefineConstants|Description">
        <source>Specifies symbols on which to perform conditional compilation. Separate symbols with a semi-colon (';').</source>
        <target state="translated">Especifica os símbolos nos quais a compilação condicional deve ser executada. Separe os símbolos com um ponto e vírgula (';').</target>
        <note />
      </trans-unit>
      <trans-unit id="StringProperty|DefineConstants|DisplayName">
        <source>Conditional compilation symbols</source>
        <target state="translated">Símbolos de compilação condicional</target>
        <note />
      </trans-unit>
      <trans-unit id="StringProperty|DocumentationFile|Description">
        <source>Optional path for the API documentation file. Leave blank to use the default location.</source>
        <target state="translated">Caminho opcional para o arquivo de documentação da API. Deixe em branco para usar o local padrão.</target>
        <note />
      </trans-unit>
      <trans-unit id="StringProperty|DocumentationFile|DisplayName">
        <source>XML documentation file path</source>
        <target state="translated">Caminho do arquivo de documentação XML</target>
        <note />
      </trans-unit>
      <trans-unit id="StringProperty|LangVersion|Description">
        <source>Why can't I select the C# language version?</source>
        <target state="translated">Por que não consigo selecionar a versão da linguagem C#?</target>
        <note />
      </trans-unit>
      <trans-unit id="StringProperty|LangVersion|DisplayName">
        <source>Language version</source>
        <target state="translated">Versão da linguagem</target>
        <note />
      </trans-unit>
      <trans-unit id="StringProperty|NoWarn|Description">
        <source>Blocks the compiler from generating the specified warnings. Separate multiple warning numbers with a comma (',') or semicolon (';').</source>
        <target state="new">Blocks the compiler from generating the specified warnings. Separate multiple warning numbers with a comma (',') or semicolon (';').</target>
        <note />
      </trans-unit>
      <trans-unit id="StringProperty|NoWarn|DisplayName">
        <source>Suppress specific warnings</source>
        <target state="new">Suppress specific warnings</target>
        <note />
      </trans-unit>
      <trans-unit id="StringProperty|PostBuildEvent|Description">
        <source>Specifies commands that run after the build completes. Does not run if the build failed. Use 'call' to invoke .bat files. A non-zero exit code will fail the build.</source>
        <target state="new">Specifies commands that run after the build completes. Does not run if the build failed. Use 'call' to invoke .bat files. A non-zero exit code will fail the build.</target>
        <note />
      </trans-unit>
      <trans-unit id="StringProperty|PostBuildEvent|DisplayName">
        <source>Post-build event</source>
        <target state="new">Post-build event</target>
        <note />
      </trans-unit>
      <trans-unit id="StringProperty|PreBuildEvent|Description">
        <source>Specifies commands that run before the build starts. Does not run if the project is up-to-date. A non-zero exit code will fail the build before it runs.</source>
        <target state="new">Specifies commands that run before the build starts. Does not run if the project is up-to-date. A non-zero exit code will fail the build before it runs.</target>
        <note />
      </trans-unit>
      <trans-unit id="StringProperty|PreBuildEvent|DisplayName">
        <source>Pre-build event</source>
        <target state="new">Pre-build event</target>
        <note />
      </trans-unit>
      <trans-unit id="StringProperty|WarningsAsErrors|Description">
        <source>Specifies which warnings are treated as errors. Separate multiple warning numbers with a comma (',') or semicolon (';').</source>
        <target state="new">Specifies which warnings are treated as errors. Separate multiple warning numbers with a comma (',') or semicolon (';').</target>
        <note />
      </trans-unit>
      <trans-unit id="StringProperty|WarningsAsErrors|DisplayName">
        <source>Treat specific warnings as errors</source>
        <target state="translated">Tratar avisos específicos como erros</target>
        <note />
      </trans-unit>
      <trans-unit id="StringProperty|WarningsNotAsErrors|Description">
        <source>Specifies which warnings are excluded from being treated as errors. Separate multiple warning numbers with a comma (',') or semicolon (';').</source>
        <target state="new">Specifies which warnings are excluded from being treated as errors. Separate multiple warning numbers with a comma (',') or semicolon (';').</target>
        <note />
      </trans-unit>
      <trans-unit id="StringProperty|WarningsNotAsErrors|DisplayName">
        <source>Exclude specific warnings as errors</source>
        <target state="new">Exclude specific warnings as errors</target>
        <note />
      </trans-unit>
    </body>
  </file>
</xliff><|MERGE_RESOLUTION|>--- conflicted
+++ resolved
@@ -182,8 +182,6 @@
         <target state="translated">Destino de plataforma</target>
         <note />
       </trans-unit>
-<<<<<<< HEAD
-=======
       <trans-unit id="EnumProperty|RunPostBuildEvent|Description">
         <source>Specifies under which condition the post-build event will be executed.</source>
         <target state="new">Specifies under which condition the post-build event will be executed.</target>
@@ -194,17 +192,6 @@
         <target state="new">When to run the post-build event</target>
         <note />
       </trans-unit>
-      <trans-unit id="EnumProperty|TreatWarningsAsErrors|Description">
-        <source>Used to specify which warnings are treated as errors.</source>
-        <target state="translated">Usado para especificar quais avisos são tratados como erros.</target>
-        <note />
-      </trans-unit>
-      <trans-unit id="EnumProperty|TreatWarningsAsErrors|DisplayName">
-        <source>Treat warnings as errors</source>
-        <target state="translated">Tratar avisos como erros</target>
-        <note />
-      </trans-unit>
->>>>>>> 5b2eb4f7
       <trans-unit id="EnumProperty|WarningLevel|Description">
         <source>Specifies the level to display for compiler warnings.</source>
         <target state="translated">Especifica o nível a ser exibido para avisos do compilador.</target>
