--- conflicted
+++ resolved
@@ -182,8 +182,6 @@
         <target state="translated">Destino de la plataforma</target>
         <note />
       </trans-unit>
-<<<<<<< HEAD
-=======
       <trans-unit id="EnumProperty|RunPostBuildEvent|Description">
         <source>Specifies under which condition the post-build event will be executed.</source>
         <target state="new">Specifies under which condition the post-build event will be executed.</target>
@@ -194,17 +192,6 @@
         <target state="new">When to run the post-build event</target>
         <note />
       </trans-unit>
-      <trans-unit id="EnumProperty|TreatWarningsAsErrors|Description">
-        <source>Used to specify which warnings are treated as errors.</source>
-        <target state="translated">Se usa para especificar las advertencias que se tratan como errores.</target>
-        <note />
-      </trans-unit>
-      <trans-unit id="EnumProperty|TreatWarningsAsErrors|DisplayName">
-        <source>Treat warnings as errors</source>
-        <target state="translated">Tratar advertencias como errores</target>
-        <note />
-      </trans-unit>
->>>>>>> 5b2eb4f7
       <trans-unit id="EnumProperty|WarningLevel|Description">
         <source>Specifies the level to display for compiler warnings.</source>
         <target state="translated">Especifica el nivel que se debe mostrar para las advertencias del compilador.</target>
