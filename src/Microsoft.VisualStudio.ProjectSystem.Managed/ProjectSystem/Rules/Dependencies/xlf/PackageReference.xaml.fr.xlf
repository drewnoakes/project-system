﻿<?xml version="1.0" encoding="utf-8"?>
<xliff xmlns="urn:oasis:names:tc:xliff:document:1.2" xmlns:xsi="http://www.w3.org/2001/XMLSchema-instance" version="1.2" xsi:schemaLocation="urn:oasis:names:tc:xliff:document:1.2 xliff-core-1.2-transitional.xsd">
  <file datatype="xml" source-language="en" target-language="fr" original="../PackageReference.xaml">
    <body>
      <trans-unit id="Rule|PackageReference|DisplayName">
        <source>Package</source>
        <target state="translated">Package</target>
        <note />
      </trans-unit>
      <trans-unit id="Rule|PackageReference|Description">
        <source>Package Properties</source>
        <target state="translated">Propriétés du package</target>
        <note />
      </trans-unit>
      <trans-unit id="StringProperty|Version|DisplayName">
        <source>Version</source>
        <target state="translated">Version</target>
        <note />
      </trans-unit>
      <trans-unit id="StringProperty|Version|Description">
        <source>Version of dependency.</source>
        <target state="translated">Version de la dépendance.</target>
        <note />
      </trans-unit>
      <trans-unit id="StringProperty|IncludeAssets|DisplayName">
        <source>Included assets</source>
        <target state="translated">Ressources incluses</target>
        <note />
      </trans-unit>
      <trans-unit id="StringProperty|IncludeAssets|Description">
        <source>Assets to include from this reference.</source>
        <target state="translated">Composants à inclure à partir de cette référence.</target>
        <note />
      </trans-unit>
      <trans-unit id="StringProperty|ExcludeAssets|DisplayName">
        <source>Excluded assets</source>
        <target state="translated">Ressources exclues</target>
        <note />
      </trans-unit>
      <trans-unit id="StringProperty|ExcludeAssets|Description">
        <source>Assets to exclude from this reference.</source>
        <target state="translated">Composants à exclure de cette référence.</target>
        <note />
      </trans-unit>
      <trans-unit id="StringProperty|PrivateAssets|DisplayName">
        <source>Private assets</source>
        <target state="translated">Ressources privées</target>
        <note />
      </trans-unit>
      <trans-unit id="StringProperty|PrivateAssets|Description">
        <source>Assets that are private in this reference.</source>
        <target state="translated">Composants privés dans cette référence.</target>
        <note />
      </trans-unit>
      <trans-unit id="StringProperty|NoWarn|DisplayName">
        <source>Suppress warnings</source>
        <target state="translated">Supprimer les avertissements</target>
        <note />
      </trans-unit>
      <trans-unit id="StringProperty|NoWarn|Description">
        <source>Comma-delimited list of warnings that should be suppressed for this package.</source>
        <target state="translated">Liste d'avertissements délimités par des virgules, à supprimer pour ce package.</target>
        <note />
      </trans-unit>
      <trans-unit id="BoolProperty|GeneratePathProperty|DisplayName">
        <source>Generate path property</source>
        <target state="translated">Générer la propriété path</target>
        <note />
      </trans-unit>
      <trans-unit id="BoolProperty|GeneratePathProperty|Description">
        <source>Indicates whether to generate an MSBuild property with the location of the package's root directory. The generated property name is in the form of 'Pkg[PackageID]', where '[PackageID]' is the ID of the package with any periods '.' replaced with underscores '_'.</source>
        <target state="translated">Indique s'il faut générer une propriété MSBuild avec l'emplacement du répertoire racine du package. Le nom de la propriété générée est au format 'Pkg[PackageID]', où '[PackageID]' est l'ID du package avec tous les points '.' remplacés par des traits de soulignement '_'.</target>
        <note />
      </trans-unit>
<<<<<<< HEAD
=======
      <trans-unit id="StringProperty|Path|DisplayName">
        <source>Path</source>
        <target state="translated">Chemin d'accès</target>
        <note />
      </trans-unit>
>>>>>>> 06807fa9
    </body>
  </file>
</xliff><|MERGE_RESOLUTION|>--- conflicted
+++ resolved
@@ -72,14 +72,6 @@
         <target state="translated">Indique s'il faut générer une propriété MSBuild avec l'emplacement du répertoire racine du package. Le nom de la propriété générée est au format 'Pkg[PackageID]', où '[PackageID]' est l'ID du package avec tous les points '.' remplacés par des traits de soulignement '_'.</target>
         <note />
       </trans-unit>
-<<<<<<< HEAD
-=======
-      <trans-unit id="StringProperty|Path|DisplayName">
-        <source>Path</source>
-        <target state="translated">Chemin d'accès</target>
-        <note />
-      </trans-unit>
->>>>>>> 06807fa9
     </body>
   </file>
 </xliff>