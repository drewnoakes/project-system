--- conflicted
+++ resolved
@@ -72,14 +72,6 @@
         <target state="translated">Указывает, необходимо ли создать свойство MSBuild, содержащее расположение корневого каталог пакета. Имя созданного свойства имеет вид 'Pkg[PackageID]', где '[PackageID]' — идентификатор пакета, в котором точки ('.') заменены на нижние подчеркивания ('_').</target>
         <note />
       </trans-unit>
-<<<<<<< HEAD
-=======
-      <trans-unit id="StringProperty|Path|DisplayName">
-        <source>Path</source>
-        <target state="translated">Путь</target>
-        <note />
-      </trans-unit>
->>>>>>> 06807fa9
     </body>
   </file>
 </xliff>