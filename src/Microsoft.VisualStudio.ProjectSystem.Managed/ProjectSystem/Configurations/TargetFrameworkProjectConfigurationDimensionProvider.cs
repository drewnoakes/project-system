--- conflicted
+++ resolved
@@ -66,17 +66,6 @@
 
             using (var access = await _projectLockService.ReadLockAsync())
             {
-<<<<<<< HEAD
-                var configuredProject = await project.GetSuggestedConfiguredProjectAsync().ConfigureAwait(false);
-                var msbuildProject = await access.GetProjectAsync(configuredProject).ConfigureAwait(false);
-                
-                // Read the "TargetFrameworks" properties from msbuild project evaluation.
-                var targetFrameworksProperty = msbuildProject.Properties
-                    .Where(p => p.Name.Equals(ConfigurationGeneral.TargetFrameworksProperty, StringComparison.OrdinalIgnoreCase))
-                    .LastOrDefault();
-
-                if (targetFrameworksProperty == null)
-=======
                 var projectRoot = await access.GetProjectXmlAsync(project.FullPath).ConfigureAwait(false);
 
                 // If the project already defines a specific "TargetFramework" to target, then this is not a cross-targeting project and we don't need a target framework dimension.
@@ -91,7 +80,6 @@
                 //       We should read the "TargetFrameworks" properties from msbuild project evaluation at unconfigured project level, but there doesn't seem to be a way to do so.
                 var targetFrameworksProperty = GetProperty(projectRoot, ConfigurationGeneral.TargetFrameworksProperty);
                 if (string.IsNullOrEmpty(targetFrameworksProperty))
->>>>>>> fa1a04e6
                 {
                     return ImmutableArray<string>.Empty;
                 }
