﻿<?xml version="1.0" encoding="utf-8"?>
<xliff xmlns="urn:oasis:names:tc:xliff:document:1.2" xmlns:xsi="http://www.w3.org/2001/XMLSchema-instance" version="1.2" xsi:schemaLocation="urn:oasis:names:tc:xliff:document:1.2 xliff-core-1.2-transitional.xsd">
  <file datatype="xml" source-language="en" target-language="ru" original="../Resources.resx">
    <body>
      <trans-unit id="DataFlowFaults">
        <source>Project system data flow '{0}' closed because of an exception: {1}.</source>
        <target state="translated">Поток системных данных проекта "{0}" закрыт из-за исключения: {1}.</target>
        <note />
      </trans-unit>
      <trans-unit id="ImportsTreeNodeName">
        <source>Imports</source>
        <target state="translated">Импортирует</target>
        <note />
      </trans-unit>
      <trans-unit id="NoActionProfileName">
        <source>Start</source>
        <target state="translated">Запуск</target>
        <note />
      </trans-unit>
      <trans-unit id="JsonErrorNeedToBeCorrected">
        <source>Errors in '{0}' need to be corrected before applying changes.</source>
        <target state="translated">Перед применением изменений необходимо исправить ошибки в "{0}".</target>
        <note />
      </trans-unit>
      <trans-unit id="MsBuildMissingValueToRemove">
        <source>The specified value to remove '{0}' was not present in the property '{1}'</source>
        <target state="translated">Указанное для удаления значение "{0}" отсутствовало в свойстве "{1}"</target>
        <note>{0} will be a specific property value such as "Debug", {1} will be an MsBuild property name such as "Configurations". Neither of those values will be localized.</note>
      </trans-unit>
      <trans-unit id="MsBuildMissingValueToRename">
        <source>The specified value to rename '{0}' was not present in the property '{1}'</source>
        <target state="translated">Указанное для переименования значение "{0}" отсутствовало в свойстве "{1}"</target>
        <note>{0} will be a specific property value such as "Debug", {1} will be an MsBuild property name such as "Configurations". Neither of those values will be localized.</note>
      </trans-unit>
      <trans-unit id="AnalyzersNodeName">
        <source>Analyzers</source>
        <target state="translated">Анализаторы</target>
        <note />
      </trans-unit>
      <trans-unit id="AssembliesNodeName">
        <source>Assemblies</source>
        <target state="translated">Сборки</target>
        <note />
      </trans-unit>
      <trans-unit id="ComNodeName">
        <source>COM</source>
        <target state="translated">COM</target>
        <note />
      </trans-unit>
      <trans-unit id="DependenciesNodeName">
        <source>Dependencies</source>
        <target state="translated">Зависимости</target>
        <note />
      </trans-unit>
      <trans-unit id="FrameworkAssembliesNodeName">
        <source>Framework Assemblies</source>
        <target state="translated">Сборки платформы</target>
        <note />
      </trans-unit>
      <trans-unit id="NoAuth">
        <source>No Authentication</source>
        <target state="translated">без проверки подлинности</target>
        <note />
      </trans-unit>
      <trans-unit id="OutputGroupPublishItemsDescription">
        <source>Contains all the assemblies needed when publishing a .NET Core project.</source>
        <target state="translated">Содержит все сборки, необходимые при публикации проекта .NET Core.</target>
        <note />
      </trans-unit>
      <trans-unit id="OutputGroupPublishItemsDisplayName">
        <source>Publish Items</source>
        <target state="translated">Элементы для публикации</target>
        <note />
      </trans-unit>
      <trans-unit id="ProjectLoadedWithWrongProjectType">
        <source>The project file '{0}' cannot be opened. 

<<<<<<< HEAD
This project was loaded using the wrong project type, likely as a result of renaming the project extension outside of Visual Studio. Remove and re-add the project to have the solution pick up the right project type.</source>
        <target state="needs-review-translation">Не удается открыть файл проекта "{0}".
=======
This project was loaded using the wrong project type, likely as a result of renaming the project extension outside of Visual Studio. Remove and readd the project to have the solution pick up the right project type.</source>
        <target state="translated">Не удается открыть файл проекта "{0}".
>>>>>>> 7f29bb91

Этот проект был загружен с использованием неправильного типа проекта, вероятно, в результате переименования расширения проекта вне Visual Studio. Удалите и повторно добавьте проект, чтобы решение правильно определило тип проекта.</target>
        <note />
      </trans-unit>
      <trans-unit id="ProjectsNodeName">
        <source>Projects</source>
        <target state="translated">Проекты</target>
        <note />
      </trans-unit>
      <trans-unit id="SdkNodeName">
        <source>SDK</source>
        <target state="translated">ПАКЕТ SDK</target>
        <note />
      </trans-unit>
      <trans-unit id="FrameworkNodeName">
        <source>Frameworks</source>
        <target state="translated">Платформы</target>
        <note />
      </trans-unit>
      <trans-unit id="PackagesNodeName">
        <source>Packages</source>
        <target state="translated">Пакеты</target>
        <note />
      </trans-unit>
      <trans-unit id="SpecialFileProvider_FileOrFolderAlreadyExists">
        <source>A file or folder with the name '{0}' already exists on disk at this location. Please choose another name.

If this file or folder does not appear in Solution Explorer, then it is not currently part of your project. To view files which exist on disk, but are not in the project, select Show All Files from the Project menu.</source>
        <target state="translated">Файл или папка с именем "{0}" уже существуют в этом расположении на диске. Выберите другое имя.

Если этот файл или папка не отображаются в обозревателе решений, то они сейчас не являются элементом проекта. Чтобы просмотреть файлы, которые есть на диске, но не включены в проект, выберите пункт "Показать все файлы" в меню "Проект".</target>
        <note />
      </trans-unit>
      <trans-unit id="WindowsAuth">
        <source>Windows Authentication</source>
        <target state="translated">Аутентификация Windows</target>
        <note />
      </trans-unit>
    </body>
  </file>
</xliff><|MERGE_RESOLUTION|>--- conflicted
+++ resolved
@@ -75,13 +75,8 @@
       <trans-unit id="ProjectLoadedWithWrongProjectType">
         <source>The project file '{0}' cannot be opened. 
 
-<<<<<<< HEAD
-This project was loaded using the wrong project type, likely as a result of renaming the project extension outside of Visual Studio. Remove and re-add the project to have the solution pick up the right project type.</source>
-        <target state="needs-review-translation">Не удается открыть файл проекта "{0}".
-=======
 This project was loaded using the wrong project type, likely as a result of renaming the project extension outside of Visual Studio. Remove and readd the project to have the solution pick up the right project type.</source>
         <target state="translated">Не удается открыть файл проекта "{0}".
->>>>>>> 7f29bb91
 
 Этот проект был загружен с использованием неправильного типа проекта, вероятно, в результате переименования расширения проекта вне Visual Studio. Удалите и повторно добавьте проект, чтобы решение правильно определило тип проекта.</target>
         <note />
