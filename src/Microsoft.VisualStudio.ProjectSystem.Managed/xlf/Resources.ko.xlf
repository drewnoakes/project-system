--- conflicted
+++ resolved
@@ -75,13 +75,8 @@
       <trans-unit id="ProjectLoadedWithWrongProjectType">
         <source>The project file '{0}' cannot be opened. 
 
-<<<<<<< HEAD
-This project was loaded using the wrong project type, likely as a result of renaming the project extension outside of Visual Studio. Remove and re-add the project to have the solution pick up the right project type.</source>
-        <target state="needs-review-translation">프로젝트 파일 '{0}'을(를) 열 수 없습니다. 
-=======
 This project was loaded using the wrong project type, likely as a result of renaming the project extension outside of Visual Studio. Remove and readd the project to have the solution pick up the right project type.</source>
         <target state="translated">프로젝트 파일 '{0}'을(를) 열 수 없습니다. 
->>>>>>> 7f29bb91
 
 이 프로젝트는 Visual Studio 외부에서 프로젝트 확장명의 이름을 바꾼 결과로 잘못된 프로젝트 형식을 사용하여 로드된 것 같습니다. 솔루션에서 올바른 프로젝트 형식을 선택하도록 프로젝트를 제거했다가 다시 추가하세요.</target>
         <note />
