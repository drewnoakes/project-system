--- conflicted
+++ resolved
@@ -75,17 +75,10 @@
       <trans-unit id="ProjectLoadedWithWrongProjectType">
         <source>The project file '{0}' cannot be opened. 
 
-<<<<<<< HEAD
 This project was loaded using the wrong project type, likely as a result of renaming the project extension outside of Visual Studio. Remove and re-add the project to have the solution pick up the right project type.</source>
-        <target state="new">The project file '{0}' cannot be opened. 
-
-This project was loaded using the wrong project type, likely as a result of renaming the project extension outside of Visual Studio. Remove and re-add the project to have the solution pick up the right project type.</target>
-=======
-This project was loaded using the wrong project type, likely as a result of renaming the project extension outside of Visual Studio. Remove and readd the project to have the solution pick up the right project type.</source>
-        <target state="translated">无法打开项目文件“{0}”。
+        <target state="needs-review-translation">无法打开项目文件“{0}”。
 
 此项目是使用错误的项目类型加载的，可能是由于在 Visual Studio 之外重命名了项目扩展。请移除该项目，然后重新添加，使解决方案选择正确的项目类型。</target>
->>>>>>> 235a7686
         <note />
       </trans-unit>
       <trans-unit id="ProjectsNodeName">
