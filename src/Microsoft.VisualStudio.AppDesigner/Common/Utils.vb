﻿' Licensed to the .NET Foundation under one or more agreements. The .NET Foundation licenses this file to you under the MIT license. See the LICENSE.md file in the project root for more information.

Imports System.ComponentModel.Design
Imports System.Drawing
Imports System.IO
Imports System.Reflection
Imports System.Runtime.CompilerServices
Imports System.Runtime.InteropServices
Imports System.Text.RegularExpressions
Imports System.Windows.Forms

Imports Microsoft.VisualStudio.Shell
Imports Microsoft.VisualStudio.Telemetry

Namespace Microsoft.VisualStudio.Editors.AppDesCommon

    Friend Module Utils

        'The transparent color used for all bitmaps in the resource editor is lime (R=0, G=255, B=0).
        '  Any pixels of this color will be converted to transparent if StandardTransparentColor
        '  is passed to GetManifestBitmap
        Public ReadOnly StandardTransparentColor As Color = Color.Lime

        Public VBPackageInstance As IVBPackage

        ' The maximal amount of files that can be added at one shot. (copied from other VS features)
        Private Const VSDPLMAXFILES As Integer = 200

        'Property page GUIDs.  These are used only for sorting the tabs in the project designer, and for providing a
        '  unique ID for SQM.  Both cases are optional (we handle getting property pages with GUIDs we don't recognize).
        'PERF: NOTE: Initializing GUIDs from numeric values as below is a lot faster than initializing from strings.
        Public Class KnownPropertyPageGuids
            Public Shared ReadOnly GuidApplicationPage_VB As Guid = New Guid(&H8998E48EUI, &HB89AUS, &H4034US, &HB6, &H6E, &H35, &H3D, &H8C, &H1F, &HDC, &H2E)
            Public Shared ReadOnly GuidApplicationPage_VB_WPF As Guid = New Guid(&HAA1F44UI, &H2BA3US, &H4EAAUS, &HB5, &H4A, &HCE, &H18, &H0, &HE, &H6C, &H5D)
            Public Shared ReadOnly GuidApplicationPage_CS As Guid = New Guid(&H5E9A8AC2UI, &H4F34US, &H4521US, CByte(&H85), CByte(&H8F), CByte(&H4C), CByte(&H24), CByte(&H8B), CByte(&HA3), CByte(&H15), CByte(&H32))
            Public Shared ReadOnly GuidApplicationPage_JS As Guid = GuidApplicationPage_CS
            Public Shared ReadOnly GuidSigningPage As Guid = New Guid(&HF8D6553FUI, &HF752US, &H4DBFUS, CByte(&HAC), CByte(&HB6), CByte(&HF2), CByte(&H91), CByte(&HB7), CByte(&H44), CByte(&HA7), CByte(&H92))
            Public Shared ReadOnly GuidReferencesPage_VB As Guid = New Guid(&H4E43F4ABUI, &H9F03US, &H4129US, CByte(&H95), CByte(&HBF), CByte(&HB8), CByte(&HFF), CByte(&H87), CByte(&HA), CByte(&HF6), CByte(&HAB))
            Public Shared ReadOnly GuidServicesPropPage As Guid = New Guid(&H43E38D2EUI, &H4EB8US, &H4204US, CByte(&H82), CByte(&H25), CByte(&H93), CByte(&H57), CByte(&H31), CByte(&H61), CByte(&H37), CByte(&HA4))
            Public Shared ReadOnly GuidSecurityPage As Guid = New Guid(&HDF8F7042UI, &HBB1US, &H47D1US, CByte(&H8E), CByte(&H6D), CByte(&HDE), CByte(&HB3), CByte(&HD0), CByte(&H76), CByte(&H98), CByte(&HBD))
            Public Shared ReadOnly GuidSecurityPage_WPF As Guid = New Guid(&HA2C8FEUI, &H3844US, &H41BEUS, CByte(&H96), CByte(&H37), CByte(&H16), CByte(&H74), CByte(&H54), CByte(&HA7), CByte(&HF1), CByte(&HA7))
            Public Shared ReadOnly GuidPublishPage As Guid = New Guid(&HCC4014F5UI, &HB18DUS, &H439CUS, CByte(&H93), CByte(&H52), CByte(&HF9), CByte(&H9D), CByte(&H98), CByte(&H4C), CByte(&HCA), CByte(&H85))
            Public Shared ReadOnly GuidDebugPage As Guid = New Guid(&H6185191FUI, &H1008US, &H4FB2US, CByte(&HA7), CByte(&H15), CByte(&H3A), CByte(&H4E), CByte(&H4F), CByte(&H27), CByte(&HE6), CByte(&H10))
            Public Shared ReadOnly GuidCompilePage_VB As Guid = New Guid(&HEDA661EAUI, &HDC61US, &H4750US, CByte(&HB3), CByte(&HA5), CByte(&HF6), CByte(&HE9), CByte(&HC7), CByte(&H40), CByte(&H60), CByte(&HF5))
            Public Shared ReadOnly GuidBuildPage_CS As Guid = New Guid(&HA54AD834UI, &H9219US, &H4AA6US, CByte(&HB5), CByte(&H89), CByte(&H60), CByte(&H7A), CByte(&HF2), CByte(&H1C), CByte(&H3E), CByte(&H26))
            Public Shared ReadOnly GuidBuildPage_JS As Guid = New Guid(&H8ADF8DB1UI, &HA8B8US, &H4E04US, CByte(&HA6), CByte(&H16), CByte(&H2E), CByte(&HFC), CByte(&H59), CByte(&H5F), CByte(&H27), CByte(&HF4))
            Public Shared ReadOnly GuidReferencePathsPage As Guid = New Guid(&H31911C8UI, &H6148US, &H4E25US, CByte(&HB1), CByte(&HB1), CByte(&H44), CByte(&HBC), CByte(&HA9), CByte(&HA0), CByte(&HC4), CByte(&H5C))
            Public Shared ReadOnly GuidBuildEventsPage As Guid = New Guid(&H1E78F8DBUI, &H6C07US, &H4D61US, CByte(&HA1), CByte(&H8F), CByte(&H75), CByte(&H14), CByte(&H1), CByte(&HA), CByte(&HBD), CByte(&H56))
            Public Shared ReadOnly GuidDatabasePage_SQL As Guid = New Guid(&H87F6ADCEUI, &H9161US, &H489FUS, CByte(&H90), CByte(&H7E), CByte(&H39), CByte(&H30), CByte(&HA6), CByte(&H42), CByte(&H96), CByte(&H9))
            Public Shared ReadOnly GuidFxCopPage As Guid = New Guid(&H984AE51AUI, &H4B21US, &H44E7US, CByte(&H82), CByte(&H2C), CByte(&HDD), CByte(&H5E), CByte(&H4), CByte(&H68), CByte(&H93), CByte(&HEF))
            Public Shared ReadOnly GuidDeployPage As Guid = New Guid(&H29AB1D1BUI, &H10E8US, &H4511US, CByte(&HA3), CByte(&H62), CByte(&HEF), CByte(&H15), CByte(&H71), CByte(&HB8), CByte(&H44), CByte(&H3C))
            Public Shared ReadOnly GuidDevicesPage_VSD As Guid = New Guid(&H7B74AADFUI, &HACA4US, &H410EUS, CByte(&H8D), CByte(&H4B), CByte(&HAF), CByte(&HE1), CByte(&H19), CByte(&H83), CByte(&H5B), CByte(&H99))
            Public Shared ReadOnly GuidDebugPage_VSD As Guid = New Guid(&HAC5FAEC7UI, &HD452US, &H4AC1US, CByte(&HBC), CByte(&H44), CByte(&H2D), CByte(&H7E), CByte(&HCE), CByte(&H6D), CByte(&HF0), CByte(&H6C))
            Public Shared ReadOnly GuidMyExtensionsPage As Guid = New Guid(&HF24459FCUI, &HE883US, &H4A8EUS, CByte(&H9D), CByte(&HA2), CByte(&HAE), CByte(&HF6), CByte(&H84), CByte(&HF0), CByte(&HE1), CByte(&HF4))
            Public Shared ReadOnly GuidOfficePublishPage As Guid = New Guid(&HCC7369A8UI, &HB9B0US, &H439CUS, CByte(&HB1), CByte(&H36), CByte(&HBA), CByte(&H95), CByte(&H58), CByte(&H19), CByte(&HF7), CByte(&HF8))
            Public Shared ReadOnly GuidServicesPage As Guid = New Guid(&H43E38D2EUI, &H43B8US, &H4204US, CByte(&H82), CByte(&H25), CByte(&H93), CByte(&H57), CByte(&H31), CByte(&H61), CByte(&H37), CByte(&HA4))
            Public Shared ReadOnly GuidWAPWebPage As Guid = New Guid(&H909D16B3UI, &HC8E8US, &H43D1US, CByte(&HA2), CByte(&HB8), CByte(&H26), CByte(&HEA), CByte(&HD), CByte(&H4B), CByte(&H6B), CByte(&H57))
        End Class

        ''' <summary>
        ''' Helper to convert ItemIds or other 32 bit ID values
        ''' where it is sometimes treated as an Int32 and sometimes UInt32
        ''' ItemId is sometimes marshaled as a VT_INT_PTR, and often declared 
        ''' UInt in the interop assemblies. Otherwise we get overflow exceptions converting 
        ''' negative numbers to UInt32.  We just want raw bit translation.
        ''' </summary>
        ''' <param name="obj"></param>
        Public Function NoOverflowCUInt(obj As Object) As UInteger
            Return NoOverflowCUInt(CLng(obj))
        End Function

        ''' <summary>
        ''' Masks the top 32 bits to get just the lower 32bit number
        ''' </summary>
        ''' <param name="LongValue"></param>
        Public Function NoOverflowCUInt(LongValue As Long) As UInteger
            Return CUInt(LongValue And UInteger.MaxValue)
        End Function

        ''' <summary>
        ''' Retrieves a given bitmap from the manifest resources (unmodified)
        ''' </summary>
        ''' <param name="BitmapID">Name of the bitmap resource (not including the assembly name, e.g. "Link.bmp")</param>
        ''' <param name="assembly">Name of the assembly containing the resource</param>
        ''' <returns>The retrieved bitmap</returns>
        ''' <remarks>Throws an internal exception if the bitmap cannot be found or loaded.</remarks>
        Public Function GetManifestBitmap(BitmapID As String, Optional ByRef assembly As Assembly = Nothing) As Bitmap
            Return DirectCast(GetManifestImage(BitmapID, assembly), Bitmap)
        End Function

        ''' <summary>
        ''' Retrieves a transparent copy of a given bitmap from the manifest resources.
        ''' </summary>
        ''' <param name="BitmapID">Name of the bitmap resource (not including the assembly name, e.g. "Link.bmp")</param>
        ''' <param name="TransparentColor">The color that represents transparent in the bitmap</param>
        ''' <param name="assembly">Name of the assembly containing the bitmap resource</param>
        ''' <returns>The retrieved transparent bitmap</returns>
        ''' <remarks>Throws an internal exception if the bitmap cannot be found or loaded.</remarks>
        Public Function GetManifestBitmapTransparent(BitmapID As String, ByRef TransparentColor As Color, Optional assembly As Assembly = Nothing) As Bitmap
            Dim Bitmap As Bitmap = GetManifestBitmap(BitmapID, assembly)
            If Bitmap IsNot Nothing Then
                Bitmap.MakeTransparent(TransparentColor)
                Return Bitmap
            Else
                Debug.Fail("Couldn't find internal resource")
                Throw New Package.InternalException(String.Format(My.Resources.Designer.RSE_Err_Unexpected_NoResource_1Arg, BitmapID))
            End If
        End Function

        ''' <summary>
        ''' Retrieves a transparent copy of a given bitmap from the manifest resources.
        ''' </summary>
        ''' <param name="BitmapID">Name of the bitmap resource (not including the assembly name, e.g. "Link.bmp")</param>
        ''' <param name="assembly">Name of assembly containing the manifest resource</param>
        ''' <returns>The retrieved transparent bitmap</returns>
        ''' <remarks>Throws an internal exception if the bitmap cannot be found or loaded.</remarks>
        Public Function GetManifestBitmapTransparent(BitmapID As String, Optional ByRef assembly As Assembly = Nothing) As Bitmap
            Return GetManifestBitmapTransparent(BitmapID, StandardTransparentColor, assembly)
        End Function

        ''' <summary>
        ''' Retrieves a given image from the manifest resources.
        ''' </summary>
        ''' <param name="ImageID">Name of the bitmap resource (not including the assembly name, e.g. "Link.bmp")</param>
        ''' <param name="assembly"></param>
        ''' <returns>The retrieved bitmap</returns>
        ''' <remarks>Throws an internal exception if the bitmap cannot be found or loaded.</remarks>
        Public Function GetManifestImage(ImageID As String, Optional ByRef assembly As Assembly = Nothing) As Image
            Dim BitmapStream As Stream = GetType(Utils).Assembly.GetManifestResourceStream(ImageID)
            If assembly IsNot Nothing Then
                BitmapStream = assembly.GetManifestResourceStream(ImageID)
            End If
            If BitmapStream IsNot Nothing Then
                Dim Image As Image = Image.FromStream(BitmapStream)
                If Image IsNot Nothing Then
                    Return Image
                End If
                Debug.Fail("Unable to find image resource from manifest: " & ImageID)
            Else
                Debug.Fail("Unable to find image resource from manifest: " & ImageID)
            End If
            Throw New Package.InternalException(String.Format(My.Resources.Designer.RSE_Err_Unexpected_NoResource_1Arg, ImageID))
        End Function

        ''' <summary>
        ''' Logical implies.  Often useful in Debug.Assert's.  Essentially, it is to be
        '''   read as "a being true implies that b is true".  Therefore, the function returns
        '''  False if a is true and b is false.  Otherwise it returns True (as there's no
        '''   evidence to suggest that the implication is incorrect).
        ''' </summary>
        Public Function Implies(a As Boolean, b As Boolean) As Boolean
            Return Not (a And Not b)
        End Function

        ''' <summary>
        ''' Retrieves the error message from an exception in a manner appropriate for the build.  For release, simply
        '''   retrieves ex.Message (just the message, no call stack).  For debug builds, appends the callstack and
        '''   also the inner exception, if any.
        ''' </summary>
        ''' <param name="ex"></param>
        Public Function DebugMessageFromException(ex As Exception) As String
#If DEBUG Then
            Dim ErrorMessage As String = ex.Message & vbCrLf & vbCrLf & vbCrLf & "[SHOWN IN DEBUG ONLY] STACK TRACE:" & vbCrLf & ex.StackTrace
            If ex.InnerException IsNot Nothing Then
                ErrorMessage &= vbCrLf & vbCrLf & "INNER EXCEPTION: " & vbCrLf & vbCrLf & ex.InnerException.ToString()
            End If

            Return ErrorMessage
#Else
            Return ex.Message
#End If
        End Function

        ''' <summary>
        ''' Attempts to create a string representation of an object, for debug purposes.  Under retail,
        '''   returns an empty string.
        ''' </summary>
        ''' <param name="Value">The value to turn into a displayable string.</param>
        Public Function DebugToString(Value As Object) As String
#If DEBUG Then
            Try
                If Value Is Nothing Then
                    Return "<Nothing>"
                ElseIf TypeOf Value Is String Then
                    Return """" & CStr(Value) & """"
                ElseIf TypeOf Value Is Control Then
                    Dim c As Control = DirectCast(Value, Control)
                    If c.Name <> "" Then
                        Return c.Name & " (Text=""" & c.Text & """)"
                    Else
                        Return "[" & c.GetType.Name & "] (Text=""" & c.Text & """)"
                    End If
                Else
                    Return Value.ToString()
                End If
            Catch ex As Exception
                Return "[" & ex.GetType.Name & "]"
            End Try
#Else
            Return ""
#End If
        End Function

        ''' <summary>
        ''' Logs the given exception and returns True so it can be used in an exception handler.
        ''' </summary>
        ''' <param name="ex">The exception to log.</param>
        ''' <param name="exceptionEventDescription">Additional description for the cause of the exception.</param>
        ''' <param name="throwingComponentName">Name of the component that threw that exception, generally the containing type name.</param>
        Public Function ReportWithoutCrash(ex As Exception,
                                           exceptionEventDescription As String,
                                           Optional throwingComponentName As String = "general") As Boolean
            Debug.Assert(ex IsNot Nothing)
            Debug.Assert(Not String.IsNullOrEmpty(throwingComponentName))
            Debug.Assert(Not String.IsNullOrEmpty(exceptionEventDescription))

            If IsCheckoutCanceledException(ex) Then Return True

            ' Follow naming convention for entity name: A string to identify the entity in the feature. E.g. open-project, build-project, fix-error.
            throwingComponentName = Regex.Replace(throwingComponentName, "([A-Z])", "-$1").TrimPrefix("-").ToLower() + "-fault"

            TelemetryService.DefaultSession.PostFault(
                eventName:="vs/ml/proppages/appdesigner/" & throwingComponentName.ToLower,
                description:=exceptionEventDescription,
                exceptionObject:=ex)

            Debug.Fail(exceptionEventDescription & vbCrLf & $"Exception: {ex}")
            Return True
        End Function

        ''' <summary>
        ''' Given an exception, returns True if it is a CheckOut exception.
        ''' </summary>
        ''' <param name="ex">The exception to check rethrow if it's caused by canceling checkout</param>
        Public Function IsCheckoutCanceledException(ex As Exception) As Boolean
            If (TypeOf ex Is CheckoutException AndAlso ex.Equals(CheckoutException.Canceled)) _
                OrElse
                (TypeOf ex Is COMException AndAlso DirectCast(ex, COMException).ErrorCode = AppDesInterop.Win32Constant.OLE_E_PROMPTSAVECANCELLED) _
            Then
                Return True
            End If

            If ex.InnerException IsNot Nothing Then
                Return IsCheckoutCanceledException(ex.InnerException)
            End If

            Return False
        End Function

        ''' <summary>
        ''' If the given string is Nothing, return "", else return the original string.
        ''' </summary>
        ''' <param name="Str"></param>
        Public Function NothingToEmptyString(Str As String) As String
            If Str Is Nothing Then
                Return String.Empty
            Else
                Return Str
            End If
        End Function

        ''' <summary>
        ''' If the given string is "", return Nothing, else return the original string.
        ''' </summary>
        ''' <param name="Str"></param>
        Public Function EmptyStringToNothing(Str As String) As String
            If Str Is Nothing OrElse Str.Length = 0 Then
                Return Nothing
            Else
                Return Str
            End If
        End Function

        ''' <summary>
        ''' A better IIf
        ''' </summary>
        ''' <param name="Condition">The condition to test.</param>
        ''' <param name="TrueExpression">What to return if the condition is True</param>
        ''' <param name="FalseExpression">What to return if the condition is False</param>
        Public Function IIf(Of T)(Condition As Boolean, TrueExpression As T, FalseExpression As T) As T
            If Condition Then
                Return TrueExpression
            Else
                Return FalseExpression
            End If
        End Function

        ''' <summary>
        ''' Set the drop-down width of a combobox wide enough to show the text of all entries in it
        ''' </summary>
        ''' <param name="ComboBox">The combobox to change the width for</param>
        Public Sub SetComboBoxDropdownWidth(ComboBox As ComboBox)
            If ComboBox IsNot Nothing Then
                ComboBox.DropDownWidth = Math.Max(MeasureMaxTextWidth(ComboBox, ComboBox.Items), ComboBox.Width)
            Else
                Debug.Fail("SetComboBoxDropdownWidth: No combobox specified")
            End If
        End Sub

        ''' <summary>
        ''' Set the drop-down width of a datagridviewcomboboxcolumn wide enough to show the text of all entries in it
        ''' </summary>
        ''' <param name="column">The column to change the width for</param>
        ''' <remarks>
        ''' This does not take the current cell style into account - it uses the font from the parent datagridview (if any)
        ''' It also makes room for the scrollbar even though it may not be visible...
        ''' </remarks>
        Public Sub SetComboBoxColumnDropdownWidth(column As DataGridViewComboBoxColumn)
            If column IsNot Nothing AndAlso column.DataGridView IsNot Nothing Then
                column.DropDownWidth = Math.Max(MeasureMaxTextWidth(column.DataGridView, column.Items) + SystemInformation.VerticalScrollBarWidth, column.Width)
            Else
                Debug.Fail("SetComboBoxColumnDropdownWidth: No combobox column specified, or the column didn't have a parent datagridview!")
            End If
        End Sub

        ''' <summary>
        ''' Check whether the screen reader is running
        ''' </summary>
        Public Function IsScreenReaderRunning() As Boolean
            Dim pvParam As IntPtr = Marshal.AllocCoTaskMem(4)
            Try
                If AppDesInterop.NativeMethods.SystemParametersInfo(AppDesInterop.Win32Constant.SPI_GETSCREENREADER, 0, pvParam, 0) <> 0 Then
                    Dim result As Integer = Marshal.ReadInt32(pvParam)
                    Return result <> 0
                End If
            Finally
                Marshal.FreeCoTaskMem(pvParam)
            End Try
            Return False
        End Function

        ''' <summary>
        ''' Sets error code and error message through IVsUIShell interface
        ''' </summary>
        ''' <param name="hr">error code</param>
        ''' <param name="errorMessage">error message</param>
        Public Sub SetErrorInfo(sp As ServiceProvider, hr As Integer, errorMessage As String)
            Dim vsUIShell As Interop.IVsUIShell = Nothing

            If sp IsNot Nothing Then
                vsUIShell = CType(sp.GetService(GetType(Interop.IVsUIShell)), Interop.IVsUIShell)
            End If

            If vsUIShell Is Nothing AndAlso Not VBPackageInstance IsNot Nothing Then
                vsUIShell = CType(VBPackageInstance.GetService(GetType(Interop.IVsUIShell)), Interop.IVsUIShell)
            End If

            If vsUIShell IsNot Nothing Then
                vsUIShell.SetErrorInfo(hr, errorMessage, 0, Nothing, Nothing)
            Else
                Debug.Fail("Could not get IVsUIShell from service provider. Can't set specific error message.")
            End If
        End Sub

        ''' <summary>
        ''' Sets focus to the first (or last) control inside of a parent HWND.
        ''' </summary>
        ''' <param name="HwndParent">The container HWND.</param>
        ''' <param name="First">If True, sets focus to the first control, otherwise the last.</param>
        Public Function FocusFirstOrLastTabItem(HwndParent As IntPtr, First As Boolean) As Boolean
            If HwndParent.Equals(IntPtr.Zero) Then
                Return False
            End If

            Dim c As Control = Control.FromChildHandle(HwndParent)
            If c IsNot Nothing Then
                'WinForms controls don't set WS_TABSTOP so GetNextDlgTabItem doesn't work well for them.

                Dim TabStopOnly As Boolean = True
                Dim Nested As Boolean = True
                Dim Wrap As Boolean = True
                If c.SelectNextControl(Nothing, First, TabStopOnly, Nested, Wrap) Then
                    Dim cc As ContainerControl = TryCast(c, ContainerControl)
                    If cc IsNot Nothing AndAlso cc.ActiveControl IsNot Nothing Then
                        cc.ActiveControl.Focus()
                    End If

                    Return True
                End If

                'Perhaps all the controls are disabled
                Return False
            End If

            'Use standard Win32 function for native dialog pages
            Dim FirstTabStop As IntPtr = AppDesInterop.NativeMethods.GetNextDlgTabItem(HwndParent, IntPtr.Zero, False)
            If FirstTabStop.Equals(IntPtr.Zero) Then
                Return False
            End If

            Dim NextTabStop As IntPtr
            If First Then
                NextTabStop = FirstTabStop
            Else
                NextTabStop = AppDesInterop.NativeMethods.GetNextDlgTabItem(HwndParent, FirstTabStop, True)
            End If

            If NextTabStop.Equals(IntPtr.Zero) Then
                Return False
            End If

            AppDesInterop.NativeMethods.SetFocus(NextTabStop)
            Return True
        End Function

        ''' <summary>
        ''' Returns a given path with a backslash at the end, if not already there.
        ''' </summary>
        ''' <param name="Path">The path to add a backslash to.</param>
        Public Function AppendBackslash(Path As String) As String
            If Path <> "" AndAlso Right(Path, 1) <> IO.Path.DirectorySeparatorChar AndAlso Right(Path, 1) <> IO.Path.AltDirectorySeparatorChar Then
                Return Path & IO.Path.DirectorySeparatorChar
            Else
                Return Path
            End If
        End Function

        ''' <summary>
        ''' Browses for a File.
        ''' </summary>
        ''' <param name="ServiceProvider">Service Provider</param>
        ''' <param name="ParentWindow">Window Handle of the parent window</param>
        ''' <param name="InitialDirectory">The initial directory for the dialog.  Can be Nothing or empty.</param>
        ''' <param name="DialogTitle">The title to use for the browse dialog.</param>
        ''' <param name="Filter">file type filter</param>
        ''' <param name="FilterIndex"></param>
        ''' <param name="MutiSelect">Whether we should support multi-selection</param>
        ''' <param name="NeedThrowError">Throw error when the dialog fails unexpectedly</param>
        ''' <returns>a collection of files</returns>
        Public Function GetFilesViaBrowse(ServiceProvider As IServiceProvider, ParentWindow As IntPtr,
                InitialDirectory As String, DialogTitle As String,
                Filter As String, FilterIndex As UInteger, MutiSelect As Boolean,
                Optional DefaultFileName As String = Nothing,
                Optional NeedThrowError As Boolean = False) As ArrayList

            Dim uishell As Interop.IVsUIShell =
                CType(ServiceProvider.GetService(GetType(Interop.IVsUIShell)), Interop.IVsUIShell)

            Dim fileNames As New ArrayList()

            InitialDirectory = NormalizeInitialDirectory(InitialDirectory)
            If InitialDirectory = "" Then
                InitialDirectory = Nothing
            End If

            Filter = GetNativeFilter(Filter)

            Dim MaxPathName As Integer = AppDesInterop.Win32Constant.MAX_PATH + 1
            If MutiSelect Then
                MaxPathName = (AppDesInterop.Win32Constant.MAX_PATH + 1) * VSDPLMAXFILES
            End If

            Dim vsOpenFileName As Interop.VSOPENFILENAMEW()

            Dim defaultName(MaxPathName) As Char
            If DefaultFileName IsNot Nothing Then
                DefaultFileName.CopyTo(0, defaultName, 0, DefaultFileName.Length)
            End If

            Dim stringMemPtr As IntPtr = Marshal.AllocHGlobal(MaxPathName * 2 + 2)
            Marshal.Copy(defaultName, 0, stringMemPtr, defaultName.Length)

            Try
                vsOpenFileName = New Interop.VSOPENFILENAMEW(0) {}
                vsOpenFileName(0).lStructSize = CUInt(Marshal.SizeOf(vsOpenFileName(0)))
                vsOpenFileName(0).hwndOwner = ParentWindow
                vsOpenFileName(0).pwzDlgTitle = DialogTitle
                vsOpenFileName(0).nMaxFileName = CUInt(MaxPathName)
                vsOpenFileName(0).pwzFileName = stringMemPtr
                vsOpenFileName(0).pwzInitialDir = InitialDirectory
                vsOpenFileName(0).pwzFilter = Filter
                vsOpenFileName(0).nFilterIndex = FilterIndex
                vsOpenFileName(0).nFileOffset = 0
                vsOpenFileName(0).nFileExtension = 0
                vsOpenFileName(0).dwHelpTopic = 0

                If MutiSelect Then
                    vsOpenFileName(0).dwFlags = &H200   'OFN_ALLOWMULTISELECT
                Else
                    vsOpenFileName(0).dwFlags = 0
                End If

                Dim hr As Integer = uishell.GetOpenFileNameViaDlg(vsOpenFileName)
                If VSErrorHandler.Succeeded(hr) Then
                    Dim buffer(MaxPathName) As Char
                    Marshal.Copy(stringMemPtr, buffer, 0, buffer.Length)
                    Dim path As String = Nothing
                    Dim i As Integer = 0
                    For j As Integer = 0 To buffer.Length - 1
                        If buffer(j) = Chr(0) Then
                            If i = j Then
                                Exit For
                            End If
                            If i = 0 Then
                                path = New String(buffer, 0, j)
                            Else
                                fileNames.Add(path & IO.Path.DirectorySeparatorChar & New String(buffer, i, j - i))
                            End If
                            i = j + 1
                        End If
                    Next

                    If fileNames.Count = 0 AndAlso path IsNot Nothing Then
                        fileNames.Add(path)
                    End If
                ElseIf NeedThrowError Then
                    If hr = AppDesInterop.Win32Constant.OLE_E_PROMPTSAVECANCELLED Then
                        'We shouldn't thrown error, if User cancelled out of dialog
                    Else
                        VSErrorHandler.ThrowOnFailure(hr)
                    End If
                End If
            Finally
                Marshal.FreeHGlobal(stringMemPtr)
            End Try

            Return fileNames
        End Function

        ''' <summary>
        ''' Change the Filter String to the format we can use in IVsUIShell function
        ''' </summary>
        ''' <param name="Filter">file type filter</param>
        ''' <returns>a native filter string</returns>
        Private Function GetNativeFilter(Filter As String) As String
            If Filter IsNot Nothing Then
                Dim length As Integer = Filter.Length
                Dim buf As Char() = New Char(length) {}

                Filter.CopyTo(0, buf, 0, length)

                For i As Integer = 0 To length - 1
                    If buf(i) = "|"c Then
                        buf(i) = Chr(0)
                    End If
                Next
                Filter = New String(buf)
            End If
            Return Filter
        End Function

        ''' <summary>
        ''' Change the InitialDirectory path to the format we can use in IVsUIShell function
        ''' </summary>
        ''' <param name="InitialDirectory">The initial directory for the dialog.  Can be Nothing or empty.</param>
        ''' <returns>a directory path</returns>
        Private Function NormalizeInitialDirectory(InitialDirectory As String) As String
            If InitialDirectory IsNot Nothing Then
                InitialDirectory = Trim(InitialDirectory)
                If InitialDirectory = "" Then
                    InitialDirectory = String.Empty
                Else
                    Try
                        'Path needs a backslash at the end, or it will be interpreted as a directory + filename
                        InitialDirectory = Path.GetFullPath(AppendBackslash(InitialDirectory))
                    Catch ex As Exception
                        InitialDirectory = String.Empty
                    End Try
                End If
            Else
                InitialDirectory = String.Empty
            End If
            Return InitialDirectory
        End Function

        ''' <summary>
        ''' Helper method to measure the maximum width of a collection of strings given a particular font...
        ''' </summary>
        ''' <param name="ctrl"></param>
        ''' <param name="items"></param>
        Public Function MeasureMaxTextWidth(ctrl As Control, items As IEnumerable) As Integer
            Dim MaxEntryWidth As Integer = 0
            Using g As Graphics = ctrl.CreateGraphics()
                For Each Entry As Object In items
                    Dim EntryText As String = ""
                    If Entry Is Nothing Then
                        EntryText = ""
                    ElseIf TypeOf Entry Is String Then
                        EntryText = DirectCast(Entry, String)
                    Else
                        'CONSIDER: should try type converter first
                        EntryText = Entry.ToString()
                    End If

                    Dim Width As Integer = CInt(g.MeasureString(EntryText, ctrl.Font).Width)
                    MaxEntryWidth = Math.Max(MaxEntryWidth, Width)
                Next
            End Using
            Return MaxEntryWidth
        End Function

#Region "Telemetry"
        Public Class TelemetryLogger

            'A list of known editor guids
            ' Each property page will be reported back to telemetry with the 1-based index in which it is present 
            ' in this list. All unknown entries will be reported as &hFF
            '
            ' Add more entries to the end of this list. Do *not* put any new entries in the middle of the list!
            Private Shared ReadOnly s_sqmOrder() As Guid = {
                KnownPropertyPageGuids.GuidApplicationPage_VB,
                KnownPropertyPageGuids.GuidApplicationPage_CS,
                KnownPropertyPageGuids.GuidApplicationPage_JS,
                KnownPropertyPageGuids.GuidCompilePage_VB,
                KnownPropertyPageGuids.GuidBuildPage_CS,
                KnownPropertyPageGuids.GuidBuildPage_JS,
                KnownPropertyPageGuids.GuidBuildEventsPage,
                KnownPropertyPageGuids.GuidDebugPage,
                KnownPropertyPageGuids.GuidReferencesPage_VB,
                KnownPropertyPageGuids.GuidReferencePathsPage,
                KnownPropertyPageGuids.GuidSigningPage,
                KnownPropertyPageGuids.GuidSecurityPage,
                KnownPropertyPageGuids.GuidPublishPage,
                KnownPropertyPageGuids.GuidDatabasePage_SQL,
                KnownPropertyPageGuids.GuidFxCopPage,
                KnownPropertyPageGuids.GuidDeployPage,
                KnownPropertyPageGuids.GuidDevicesPage_VSD,
                KnownPropertyPageGuids.GuidDebugPage_VSD,
                KnownPropertyPageGuids.GuidApplicationPage_VB_WPF,
                KnownPropertyPageGuids.GuidSecurityPage_WPF,
                KnownPropertyPageGuids.GuidMyExtensionsPage,
                KnownPropertyPageGuids.GuidOfficePublishPage,
                KnownPropertyPageGuids.GuidServicesPage,
                KnownPropertyPageGuids.GuidWAPWebPage
            }

            Private Const UNKNOWN_PAGE As Byte = &HFF
            Private Const DEFAULT_PAGE As Byte = 0

            Private Const ProjectSystemEventNamePrefix As String = "vs/projectsystem/"
            Private Const AppDesignerEventNamePrefix As String = ProjectSystemEventNamePrefix + "appdesigner/"

            Private Const ProjectSystemPropertyNamePrefix As String = "vs.projectsystem."
            Private Const AppDesignerPropertyNamePrefix As String = ProjectSystemPropertyNamePrefix + "appdesigner."

            ''' <summary>
            ''' Map a known property page or designer id to telemetry display name to log.
            ''' </summary>
            ''' <param name="guid"></param>
            Private Shared Function PageGuidToId(guid As Guid) As Byte
                For i As Integer = 0 To s_sqmOrder.Length - 1
                    If s_sqmOrder(i).Equals(guid) Then
                        Return CByte(i + 1)
                    End If
                Next
                Return UNKNOWN_PAGE
            End Function

            Public Shared Sub LogAppDesignerDefaultPageOpened()
                LogAppDesignerPageOpened(DEFAULT_PAGE)
            End Sub

            Public Shared Sub LogAppDesignerPageOpened(pageGuid As Guid, Optional tabTitle As String = Nothing, Optional alreadyOpened As Boolean = False)
                Dim pageId = PageGuidToId(pageGuid)
                LogAppDesignerPageOpened(pageId, pageGuid, tabTitle, alreadyOpened)
            End Sub

            Private Const PageOpenedEventName As String = AppDesignerEventNamePrefix + "page-opened"
            Private Const PageOpenedPropertyName As String = AppDesignerPropertyNamePrefix + "page-opened"
            Private Const PageOpenedPropertyNamePrefix As String = PageOpenedPropertyName + "."

            Private Shared Sub LogAppDesignerPageOpened(pageId As Byte, Optional pageGuid As Guid? = Nothing, Optional tabTitle As String = Nothing, Optional alreadyOpened As Boolean = False)
                Dim userTask = New UserTaskEvent(PageOpenedEventName, TelemetryResult.Success)
                userTask.Properties(PageOpenedPropertyName) = pageId

                If pageGuid IsNot Nothing Then
                    userTask.Properties(PageOpenedPropertyNamePrefix + "pageguid") = pageGuid.Value.ToString()
                End If

                If tabTitle IsNot Nothing Then
                    userTask.Properties(PageOpenedPropertyNamePrefix + "tabtitle") = tabTitle
                End If

                userTask.Properties(PageOpenedPropertyNamePrefix + "alreadyopened") = alreadyOpened

                TelemetryService.DefaultSession.PostEvent(userTask)
            End Sub

<<<<<<< HEAD
            Private Const BinaryFormatterEventName As String = AppDesignerEventNamePrefix + "binaryformatter"
            Private Const BinaryFormatterPropertyNamePrefix As String = AppDesignerPropertyNamePrefix + "binaryformatter."
            Public Enum BinaryFormatterOperation
                Serialize = 0
                Deserialize = 1
            End Enum

            Public Shared Sub LogBinaryFormatterEvent(className As String, operation As BinaryFormatterOperation, <CallerMemberName> Optional functionName As String = Nothing)
                Dim userTask = New UserTaskEvent(BinaryFormatterEventName, TelemetryResult.Success)
                userTask.Properties(BinaryFormatterPropertyNamePrefix + "functionname") = functionName
                userTask.Properties(BinaryFormatterPropertyNamePrefix + "classname") = className
                userTask.Properties(BinaryFormatterPropertyNamePrefix + "operation") = operation
                TelemetryService.DefaultSession.PostEvent(userTask)
            End Sub

=======
            Public Shared Sub LogEditorCreation(useNewEditor As Boolean, fileName As String, physicalView As String)
                Dim telemetryEventRootPath As String = "vs/projectsystem/propertiespages/"
                Dim telemetryPropertyPrefix As String = "vs.projectsystem.propertiespages."

                Dim telemetryEvent As TelemetryEvent = New TelemetryEvent(telemetryEventRootPath + "createEditor")
                telemetryEvent.Properties(telemetryPropertyPrefix + "createEditor.UseNewEditor") = useNewEditor
                telemetryEvent.Properties(telemetryPropertyPrefix + "createEditor.FileName") = New TelemetryPiiProperty(fileName)
                telemetryEvent.Properties(telemetryPropertyPrefix + "createEditor.PhysicalView") = physicalView
                TelemetryService.DefaultSession.PostEvent(telemetryEvent)
            End Sub
>>>>>>> 5249c7cd
        End Class
#End Region

    End Module
End Namespace<|MERGE_RESOLUTION|>--- conflicted
+++ resolved
@@ -676,7 +676,17 @@
                 TelemetryService.DefaultSession.PostEvent(userTask)
             End Sub
 
-<<<<<<< HEAD
+            Public Shared Sub LogEditorCreation(useNewEditor As Boolean, fileName As String, physicalView As String)
+                Dim telemetryEventRootPath As String = "vs/projectsystem/propertiespages/"
+                Dim telemetryPropertyPrefix As String = "vs.projectsystem.propertiespages."
+
+                Dim telemetryEvent As TelemetryEvent = New TelemetryEvent(telemetryEventRootPath + "createEditor")
+                telemetryEvent.Properties(telemetryPropertyPrefix + "createEditor.UseNewEditor") = useNewEditor
+                telemetryEvent.Properties(telemetryPropertyPrefix + "createEditor.FileName") = New TelemetryPiiProperty(fileName)
+                telemetryEvent.Properties(telemetryPropertyPrefix + "createEditor.PhysicalView") = physicalView
+                TelemetryService.DefaultSession.PostEvent(telemetryEvent)
+            End Sub
+
             Private Const BinaryFormatterEventName As String = AppDesignerEventNamePrefix + "binaryformatter"
             Private Const BinaryFormatterPropertyNamePrefix As String = AppDesignerPropertyNamePrefix + "binaryformatter."
             Public Enum BinaryFormatterOperation
@@ -692,18 +702,6 @@
                 TelemetryService.DefaultSession.PostEvent(userTask)
             End Sub
 
-=======
-            Public Shared Sub LogEditorCreation(useNewEditor As Boolean, fileName As String, physicalView As String)
-                Dim telemetryEventRootPath As String = "vs/projectsystem/propertiespages/"
-                Dim telemetryPropertyPrefix As String = "vs.projectsystem.propertiespages."
-
-                Dim telemetryEvent As TelemetryEvent = New TelemetryEvent(telemetryEventRootPath + "createEditor")
-                telemetryEvent.Properties(telemetryPropertyPrefix + "createEditor.UseNewEditor") = useNewEditor
-                telemetryEvent.Properties(telemetryPropertyPrefix + "createEditor.FileName") = New TelemetryPiiProperty(fileName)
-                telemetryEvent.Properties(telemetryPropertyPrefix + "createEditor.PhysicalView") = physicalView
-                TelemetryService.DefaultSession.PostEvent(telemetryEvent)
-            End Sub
->>>>>>> 5249c7cd
         End Class
 #End Region
 
