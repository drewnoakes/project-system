--- conflicted
+++ resolved
@@ -3,48 +3,6 @@
   <Import Project="..\Directory.Build.props"/>
 
   <PropertyGroup>
-<<<<<<< HEAD
-    <_IsVisualStudioDeveloperBuild Condition="'$(OfficialBuild)' != 'true' AND '$(CIBuild)' != 'true' AND '$(BuildingInsideVisualStudio)' == 'true'">true</_IsVisualStudioDeveloperBuild>
-
-    <!-- Code Coverage doesn't currently work for portable/embedded PDBs - force to full inside Visual Studio builds -->
-    <DebugType Condition="'$(_IsVisualStudioDeveloperBuild)' == 'true'">full</DebugType>
-  </PropertyGroup>
-  
-  <PropertyGroup>
-    <GenerateDocumentationFile>true</GenerateDocumentationFile>
-  </PropertyGroup>
-
-  <PropertyGroup Condition="'$(Language)' == 'C#'">
-    <CheckForOverflowUnderflow>false</CheckForOverflowUnderflow>
-    <LangVersion>8.0</LangVersion>
-    <!-- New name -->
-    <Nullable>enable</Nullable>
-    
-    <!-- Old name while we wait for new name to be everywhere -->
-    <NullableContextOptions>enable</NullableContextOptions>
-    <Features>strict</Features>
-  </PropertyGroup>
-
-  <PropertyGroup Condition="'$(Language)' == 'VB'">
-    <!-- Build machines only have Visual Studio 15.5 (which comes with VB 15.3) -->
-    <LangVersion>15.3</LangVersion>
-    <!-- The default is Embed -->
-    <VBRuntime>Default</VBRuntime>
-    <RemoveIntegerChecks>true</RemoveIntegerChecks>
-    <Features>strict</Features>
-  </PropertyGroup>
-
-  <PropertyGroup>
-    <TestArchitectures>x86</TestArchitectures>
-
-    <!-- Use IBC optimization data if available -->
-    <IbcOptimizationDataDir Condition="$(EnableIbc) == 'true'">$(NuGetPackageRoot)\RoslynDependencies.ProjectSystem.OptimizationData\$(RoslynDependenciesProjectSystemOptimizationDataVersion)\content\OptimizationData\</IbcOptimizationDataDir>
-
-    <UseCommonOutputDirectory Condition="'$(UseCommonOutputDirectory)' == ''">true</UseCommonOutputDirectory>
-=======
-    <CodeAnalysisRuleSet>$(RepoRoot)build\ruleset\Default.ruleset</CodeAnalysisRuleSet>
->>>>>>> 4fbb6174
-
     <!-- Prevent vsix manifests from being copied to the shared output directory, makes build more deterministic -->
     <CopyVsixManifestToOutput>false</CopyVsixManifestToOutput>
   </PropertyGroup>
