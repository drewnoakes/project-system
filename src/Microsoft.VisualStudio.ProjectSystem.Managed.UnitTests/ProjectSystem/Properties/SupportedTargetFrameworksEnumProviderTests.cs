﻿// Copyright (c) Microsoft.  All Rights Reserved.  Licensed under the Apache License, Version 2.0.  See License.txt in the project root for license information.

using System;
using System.Collections.Generic;
using System.Linq;
using System.Threading.Tasks;

using Xunit;

namespace Microsoft.VisualStudio.ProjectSystem.Properties
{
    [Trait("UnitTest", "ProjectSystem")]
    public class SupportedTargetFrameworksEnumProviderTests
    {
        [Fact]
<<<<<<< HEAD
        public void Constructor_NullProjectAccessor_ThrowsArgumentNullException()
=======
        public async Task GetProviderAsync_ReturnsNonNullGenerator()
>>>>>>> 7a5598eb
        {
            var projectAccessor = IProjectAccessorFactory.Create();
            var configuredProject = ConfiguredProjectFactory.Create();
<<<<<<< HEAD
            Assert.Throws<ArgumentNullException>("projectAccessor", () =>
            {
                new SupportedTargetFrameworksEnumProvider(null, configuredProject);
            });
        }

        [Fact]
        public void Constructor_NullConfiguredProject_ThrowsArgumentNullException()
        {
            var projectAccessor = IProjectAccessorFactory.Create();

            Assert.Throws<ArgumentNullException>("configuredProject", () =>
            {
                new SupportedTargetFrameworksEnumProvider(projectAccessor, null);
            });
        }

        [Fact]
        public async Task Constructor()
        {
            var projectAccessor = IProjectAccessorFactory.Create();
            var configuredProject = ConfiguredProjectFactory.Create();

=======

>>>>>>> 7a5598eb
            var provider = new SupportedTargetFrameworksEnumProvider(projectAccessor, configuredProject);
            var generator = await provider.GetProviderAsync(null);

            Assert.NotNull(generator);
        }

        [Fact]
        public async Task GetListedValuesAsync_ReturnsSupportedTargetFrameworksItems()
        {
<<<<<<< HEAD
            string project = 
=======
            string project =
>>>>>>> 7a5598eb
@"<Project>
    <ItemGroup>
        <SupportedTargetFramework Include="".NETCoreApp,Version=v1.0"" DisplayName="".NET Core 1.0"" />
        <SupportedTargetFramework Include="".NETCoreApp,Version=v1.1"" DisplayName="".NET Core 1.1"" />
        <SupportedTargetFramework Include="".NETCoreApp,Version=v2.0"" DisplayName="".NET Core 2.0"" />
    </ItemGroup>
</Project>";

            var projectAccessor = IProjectAccessorFactory.Create(project);

            var configuredProject = ConfiguredProjectFactory.Create();

            var provider = new SupportedTargetFrameworksEnumProvider(projectAccessor, configuredProject);
            var generator = await provider.GetProviderAsync(null);
            var values = await generator.GetListedValuesAsync();

            AssertEx.CollectionLength(values, 3);
            Assert.Equal(new List<string> { ".NETCoreApp,Version=v1.0", ".NETCoreApp,Version=v1.1", ".NETCoreApp,Version=v2.0" }, values.Select(v => v.Name));
            Assert.Equal(new List<string> { ".NET Core 1.0", ".NET Core 1.1", ".NET Core 2.0" }, values.Select(v => v.DisplayName));
        }

        [Fact]
        public async Task TryCreateEnumValueAsync_ThrowsNotImplemented()
        {
            var projectAccessor = IProjectAccessorFactory.Create();
            var configuredProject = ConfiguredProjectFactory.Create();

            var provider = new SupportedTargetFrameworksEnumProvider(projectAccessor, configuredProject);
            var generator = await provider.GetProviderAsync(null);

            Assert.Throws<NotImplementedException>(() =>
            {
                generator.TryCreateEnumValueAsync("foo");
            });
        }
    }
}<|MERGE_RESOLUTION|>--- conflicted
+++ resolved
@@ -13,41 +13,11 @@
     public class SupportedTargetFrameworksEnumProviderTests
     {
         [Fact]
-<<<<<<< HEAD
-        public void Constructor_NullProjectAccessor_ThrowsArgumentNullException()
-=======
         public async Task GetProviderAsync_ReturnsNonNullGenerator()
->>>>>>> 7a5598eb
-        {
-            var projectAccessor = IProjectAccessorFactory.Create();
-            var configuredProject = ConfiguredProjectFactory.Create();
-<<<<<<< HEAD
-            Assert.Throws<ArgumentNullException>("projectAccessor", () =>
-            {
-                new SupportedTargetFrameworksEnumProvider(null, configuredProject);
-            });
-        }
-
-        [Fact]
-        public void Constructor_NullConfiguredProject_ThrowsArgumentNullException()
-        {
-            var projectAccessor = IProjectAccessorFactory.Create();
-
-            Assert.Throws<ArgumentNullException>("configuredProject", () =>
-            {
-                new SupportedTargetFrameworksEnumProvider(projectAccessor, null);
-            });
-        }
-
-        [Fact]
-        public async Task Constructor()
         {
             var projectAccessor = IProjectAccessorFactory.Create();
             var configuredProject = ConfiguredProjectFactory.Create();
 
-=======
-
->>>>>>> 7a5598eb
             var provider = new SupportedTargetFrameworksEnumProvider(projectAccessor, configuredProject);
             var generator = await provider.GetProviderAsync(null);
 
@@ -57,11 +27,7 @@
         [Fact]
         public async Task GetListedValuesAsync_ReturnsSupportedTargetFrameworksItems()
         {
-<<<<<<< HEAD
-            string project = 
-=======
             string project =
->>>>>>> 7a5598eb
 @"<Project>
     <ItemGroup>
         <SupportedTargetFramework Include="".NETCoreApp,Version=v1.0"" DisplayName="".NET Core 1.0"" />
