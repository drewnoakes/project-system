﻿// Copyright (c) Microsoft.  All Rights Reserved.  Licensed under the Apache License, Version 2.0.  See License.txt in the project root for license information.

using System;
using System.Threading.Tasks;

using Microsoft.Build.Framework;
using Microsoft.VisualStudio.ProjectSystem.LanguageServices;
using Microsoft.VisualStudio.Shell.Interop;

using Xunit;

namespace Microsoft.VisualStudio.ProjectSystem.VS.Build
{
    public class LanguageServiceErrorListProviderTests
    {
        [Fact]
        public void SuspendRefresh_DoesNotThrow()
        {
            var provider = CreateInstance();
            provider.SuspendRefresh();
        }

        [Fact]
        public void ResumeRefresh_DoesNotThrow()
        {
            var provider = CreateInstance();
            provider.ResumeRefresh();
        }

        [Fact]
        public void ClearAllAsync_WhenNoHostSpecificErrorReporter_ReturnsCompletedTask()
        {
            var provider = CreateInstance();

            var result = provider.ClearAllAsync();

            Assert.True(result.Status == TaskStatus.RanToCompletion);
        }

        [Fact]
        public void ClearMessageFromTargetAsync_WhenNoHostSpecificErrorReporter_ReturnsCompletedTask()
        {
            var provider = CreateInstance();

            var result = provider.ClearMessageFromTargetAsync("targetName");

            Assert.True(result.Status == TaskStatus.RanToCompletion);
        }

        [Fact]
        public async Task ClearAllAsync_WhenHostSpecificErrorReporter_CallsClearErrors()
        {
            int callCount = 0;
            var reporter = IVsLanguageServiceBuildErrorReporter2Factory.ImplementClearErrors(() => { callCount++; return 0; });
            var host = IActiveWorkspaceProjectContextHostFactory.ImplementHostSpecificErrorReporter(() => reporter);
            var task = CreateDefaultTask();
            var provider = CreateInstance(host);

            await provider.AddMessageAsync(task);   // Force initialization

            await provider.ClearAllAsync();

            Assert.Equal(1, callCount);
        }


        [Fact]
        public async Task AddMessageAsync_NullAsTask_ThrowsArgumentNull()
        {
            var provider = CreateInstance();

            await Assert.ThrowsAsync<ArgumentNullException>("error", () =>
            {
                return provider.AddMessageAsync((TargetGeneratedError)null);
            });
        }

        [Fact]
        public async Task AddMessageAsync_WhenNoHostSpecificErrorReporter_ReturnsNotHandled()
        {
            var provider = CreateInstance();

            var task = new TargetGeneratedError("Test", new BuildErrorEventArgs(null, "Code", "File", 1, 1, 1, 1, "Message", "HelpKeyword", "Sender"));

            var result = await provider.AddMessageAsync(task);

            Assert.Equal(AddMessageResult.NotHandled, result);
        }

        [Fact]
        public async Task AddMessageAsync_UnrecognizedArgsAsTaskBuildEventArgs_ReturnsNotHandled()
        {
            var provider = CreateInstance();

            var task = new TargetGeneratedError("Test", new LazyFormattedBuildEventArgs("Message", "HelpKeyword", "SenderName"));

            var result = await provider.AddMessageAsync(task);

            Assert.Equal(AddMessageResult.NotHandled, result);
        }


        [Fact]
        public async Task AddMessageAsync_ArgsWithNoCodeAsTask_ReturnsNotHandled()
        {
            var provider = CreateInstance();

            var task = new TargetGeneratedError("Test", new BuildErrorEventArgs(null, "" /* Code */, "File", 1, 1, 1, 1, "Message", "HelpKeyword", "Sender"));

            var result = await provider.AddMessageAsync(task);

            Assert.Equal(AddMessageResult.NotHandled, result);
        }

        [Fact]
        public async Task AddMessageAsync_WhenHostSpecificErrorReporterThrowsNotImplemented_ReturnsNotHandled()
        {
            var reporter = IVsLanguageServiceBuildErrorReporter2Factory.ImplementReportError((string bstrErrorMessage, string bstrErrorId, VSTASKPRIORITY nPriority, int iLine, int iColumn, int iEndLine, int iEndColumn, string bstrFileName) =>
            {
                throw new NotImplementedException();
            });

            var host = IActiveWorkspaceProjectContextHostFactory.ImplementHostSpecificErrorReporter(() => reporter);
            var provider = CreateInstance(host);
            var task = CreateDefaultTask();

            var result = await provider.AddMessageAsync(task);

            Assert.Equal(AddMessageResult.NotHandled, result);
        }

        [Fact]
        public async Task AddMessageAsync_WhenHostSpecificErrorReporterThrows_Throws()
        {
            var reporter = IVsLanguageServiceBuildErrorReporter2Factory.ImplementReportError((string bstrErrorMessage, string bstrErrorId, VSTASKPRIORITY nPriority, int iLine, int iColumn, int iEndLine, int iEndColumn, string bstrFileName) =>
            {
                throw new Exception();
            });

            var host = IActiveWorkspaceProjectContextHostFactory.ImplementHostSpecificErrorReporter(() => reporter);
            var provider = CreateInstance(host);
            var task = CreateDefaultTask();

            await Assert.ThrowsAsync<Exception>(() =>
            {
                return provider.AddMessageAsync(task);
            });
        }

        [Fact]
        public async Task AddMessageAsync_ReturnsHandledAndStopProcessing()
        {
            var reporter = IVsLanguageServiceBuildErrorReporter2Factory.ImplementReportError((string bstrErrorMessage, string bstrErrorId, VSTASKPRIORITY nPriority, int iLine, int iColumn, int iEndLine, int iEndColumn, string bstrFileName) => { });
            var host = IActiveWorkspaceProjectContextHostFactory.ImplementHostSpecificErrorReporter(() => reporter);
            var provider = CreateInstance(host);
            var task = CreateDefaultTask();

            var result = await provider.AddMessageAsync(task);

            Assert.Equal(AddMessageResult.HandledAndStopProcessing, result);
        }

        [Fact]
        public async Task AddMessageAsync_WarningTaskAsTask_PassesTP_NORMALAsPriority()
        {
            VSTASKPRIORITY? result = null;
            var reporter = IVsLanguageServiceBuildErrorReporter2Factory.ImplementReportError((string bstrErrorMessage, string bstrErrorId, VSTASKPRIORITY nPriority, int iLine, int iColumn, int iEndLine, int iEndColumn, string bstrFileName) =>
            {
                result = nPriority;
            });
            var host = IActiveWorkspaceProjectContextHostFactory.ImplementHostSpecificErrorReporter(() => reporter);
            var provider = CreateInstance(host);

            await provider.AddMessageAsync(new TargetGeneratedError("Test", new BuildWarningEventArgs(null, "Code", "File", 1, 1, 1, 1, "Message", "HelpKeyword", "Sender")));

            Assert.Equal(VSTASKPRIORITY.TP_NORMAL, result);
        }

        [Fact]
        public async Task AddMessageAsync_ErrorTaskAsTask_PassesTP_HIGHAsPriority()
        {
            VSTASKPRIORITY? result = null;
            var reporter = IVsLanguageServiceBuildErrorReporter2Factory.ImplementReportError((string bstrErrorMessage, string bstrErrorId, VSTASKPRIORITY nPriority, int iLine, int iColumn, int iEndLine, int iEndColumn, string bstrFileName) =>
            {
                result = nPriority;
            });
            var host = IActiveWorkspaceProjectContextHostFactory.ImplementHostSpecificErrorReporter(() => reporter);
            var provider = CreateInstance(host);

            await provider.AddMessageAsync(new TargetGeneratedError("Test", new BuildErrorEventArgs(null, "Code", "File", 1, 1, 1, 1, "Message", "HelpKeyword", "Sender")));

            Assert.Equal(VSTASKPRIORITY.TP_HIGH, result);
        }

        [Fact]
        public async Task AddMessageAsync_CriticalBuildMessageTaskAsTask_PassesTP_LOWAsPriority()
        {
            VSTASKPRIORITY? result = null;
            var reporter = IVsLanguageServiceBuildErrorReporter2Factory.ImplementReportError((string bstrErrorMessage, string bstrErrorId, VSTASKPRIORITY nPriority, int iLine, int iColumn, int iEndLine, int iEndColumn, string bstrFileName) =>
            {
                result = nPriority;
            });
            var host = IActiveWorkspaceProjectContextHostFactory.ImplementHostSpecificErrorReporter(() => reporter);
            var provider = CreateInstance(host);

            await provider.AddMessageAsync(new TargetGeneratedError("Test", new CriticalBuildMessageEventArgs(null, "Code", "File", 1, 1, 1, 1, "Message", "HelpKeyword", "Sender")));

            Assert.Equal(VSTASKPRIORITY.TP_LOW, result);
        }

        //          ErrorMessage                                    Code
        [Theory]
        [InlineData(null,                                           "A")]
        [InlineData("",                                             "0000")]
        [InlineData(" ",                                            "1000")]
        [InlineData("This is an error message.",                    "CA1000")]
        [InlineData("This is an error message\r\n",                 "CS1000")]
        [InlineData("This is an error message.\r\n",                "BC1000")]
        [InlineData("This is an error message.\r\n.And another",    "BC1000\r\n")]
        public async Task AddMessageAsync_BuildErrorAsTask_CallsReportErrorSettingErrorMessageAndCode(string errorMessage, string code)
        {
            string errorMessageResult = "NotSet";
            string errorIdResult = "NotSet";
            var reporter = IVsLanguageServiceBuildErrorReporter2Factory.ImplementReportError((string bstrErrorMessage, string bstrErrorId, VSTASKPRIORITY nPriority, int iLine, int iColumn, int iEndLine, int iEndColumn, string bstrFileName) =>
            {
                errorMessageResult = bstrErrorMessage;
                errorIdResult = bstrErrorId;
            });

            var host = IActiveWorkspaceProjectContextHostFactory.ImplementHostSpecificErrorReporter(() => reporter);

            var provider = CreateInstance(host);
            await provider.AddMessageAsync(new TargetGeneratedError("Test", new BuildErrorEventArgs(null, code, "File", 0, 0, 0, 0, errorMessage, "HelpKeyword", "Sender")));


            Assert.Equal(errorMessage, errorMessageResult);
            Assert.Equal(code, errorIdResult);
        }

        //          Line        Column          Expected Line  Expected Column
        [Theory]
        [InlineData(   0,            0,                     0,               0)]       // Is this the right behavior? See https://github.com/dotnet/roslyn-project-system/issues/145
        [InlineData(   0,           -1,                     0,               0)]       // Is this the right behavior?
        [InlineData(  -1,            0,                     0,               0)]       // Is this the right behavior?
        [InlineData(   1,            0,                     0,               0)]
        [InlineData(   0,            1,                     0,               0)]
        [InlineData(   2,            2,                     1,               1)]
        [InlineData(  10,          100,                     9,              99)]
        [InlineData( 100,           10,                    99,               9)]
        [InlineData( 100,          100,                    99,              99)]
        public async Task AddMessageAsync_BuildErrorAsTask_CallsReportErrorSettingLineAndColumnAdjustingBy1(int lineNumber, int columnNumber, int expectedLineNumber, int expectedColumnNumber)
        {
            int? lineResult = null;
            int? columnResult = null;
            var reporter = IVsLanguageServiceBuildErrorReporter2Factory.ImplementReportError((string bstrErrorMessage, string bstrErrorId, VSTASKPRIORITY nPriority, int iLine, int iColumn, int iEndLine, int iEndColumn, string bstrFileName) =>
            {
                lineResult = iLine;
                columnResult = iColumn;
            });

            var host = IActiveWorkspaceProjectContextHostFactory.ImplementHostSpecificErrorReporter(() => reporter);

            var provider = CreateInstance(host);
            await provider.AddMessageAsync(new TargetGeneratedError("Test", new BuildErrorEventArgs(null, "Code", "File", lineNumber, columnNumber, 0, 0, "ErrorMessage", "HelpKeyword", "Sender")));


            Assert.Equal(expectedLineNumber, lineResult);
            Assert.Equal(expectedColumnNumber, columnResult);
        }

        //          Line        Column      End Line     End Column             Expected End Line  Expected End Column
        [Theory]
        [InlineData(   0,            0,            0,             0,                            0,                   0)]       // Is this the right behavior? See https://github.com/dotnet/roslyn-project-system/issues/145
        [InlineData(   0,           -1,            0,             0,                            0,                   0)]       // Is this the right behavior?
        [InlineData(  -1,            0,            0,             0,                            0,                   0)]       // Is this the right behavior?
        [InlineData(   1,            0,            0,             0,                            0,                   0)]
        [InlineData(   0,            1,            0,             0,                            0,                   0)]
        [InlineData(  10,          100,            0,             0,                            9,                  99)]
        [InlineData( 100,           10,            0,             0,                           99,                   9)]
        [InlineData( 100,          100,          100,           100,                           99,                  99)]
        [InlineData( 100,          100,          101,           102,                          100,                 101)]
        [InlineData( 100,          101,            1,             1,                           99,                 100)]       //  Roslyn's ProjectExternalErrorReporter throws if end is less than start
        public async Task AddMessageAsync_BuildErrorAsTask_CallsReportErrorSettingEndLineAndColumn(int lineNumber, int columnNumber, int endLineNumber, int endColumnNumber, int expectedEndLineNumber, int expectedEndColumnNumber)
        {
            int? endLineResult = null;
            int? endColumnResult = null;
            var reporter = IVsLanguageServiceBuildErrorReporter2Factory.ImplementReportError((string bstrErrorMessage, string bstrErrorId, VSTASKPRIORITY nPriority, int iLine, int iColumn, int iEndLine, int iEndColumn, string bstrFileName) =>
            {
                endLineResult = iEndLine;
                endColumnResult = iEndColumn;
            });

            var host = IActiveWorkspaceProjectContextHostFactory.ImplementHostSpecificErrorReporter(() => reporter);

            var provider = CreateInstance(host);
            await provider.AddMessageAsync(new TargetGeneratedError("Test", new BuildErrorEventArgs(null, "Code", "File", lineNumber, columnNumber, endLineNumber, endColumnNumber, "ErrorMessage", "HelpKeyword", "Sender")));


            Assert.Equal(expectedEndLineNumber, endLineResult);
            Assert.Equal(expectedEndColumnNumber, endColumnResult);
        }

        //          File                                        ProjectFile                             ExpectedFileName
        [Theory]
        [InlineData(null,                                       null,                                   @"")]
        [InlineData(@"",                                        @"",                                    @"")]
        [InlineData(@"Foo.txt",                                 @"",                                    @"")]                // Is this the right behavior?  See https://github.com/dotnet/roslyn-project-system/issues/146
        [InlineData(@"C:\Foo.txt",                              @"",                                    @"")]                // Is this the right behavior?  See https://github.com/dotnet/roslyn-project-system/issues/146
        [InlineData(@"C:\Foo.txt",                              @"C:\MyProject.csproj",                 @"C:\Foo.txt")]
        [InlineData(@"Foo.txt",                                 @"C:\MyProject.csproj",                 @"C:\Foo.txt")]
        [InlineData(@"..\Foo.txt",                              @"C:\Bar\MyProject.csproj",             @"C:\Foo.txt")]
        [InlineData(@"..\Foo.txt",                              @"MyProject.csproj",                    @"")]
        [InlineData(@"..\Foo.txt",                              @"<>",                                  @"")]
        [InlineData(@"<>",                                      @"C:\MyProject.csproj",                 @"C:\<>")]
        [InlineData(@"C:\MyProject.csproj",                     @"C:\MyProject.csproj",                 @"C:\MyProject.csproj")]
        [InlineData(@"C:\Foo\..\MyProject.csproj",              @"C:\MyProject.csproj",                 @"C:\MyProject.csproj")]
        [InlineData(@"C:\Foo\Foo.txt",                          @"C:\Bar\MyProject.csproj",             @"C:\Foo\Foo.txt")]
        [InlineData(@"Foo.txt",                                 @"C:\Bar\MyProject.csproj",             @"C:\Bar\Foo.txt")]
        public async Task AddMessageAsync_BuildErrorAsTask_CallsReportErrorSettingFileName(string file, string projectFile, string expectedFileName)
        {
            string fileNameResult = "NotSet";
            var reporter = IVsLanguageServiceBuildErrorReporter2Factory.ImplementReportError((string bstrErrorMessage, string bstrErrorId, VSTASKPRIORITY nPriority, int iLine, int iColumn, int iEndLine, int iEndColumn, string bstrFileName) =>
            {
                fileNameResult = bstrFileName;
            });

            var host = IActiveWorkspaceProjectContextHostFactory.ImplementHostSpecificErrorReporter(() => reporter);

            var provider = CreateInstance(host);

            var args = new BuildErrorEventArgs(null, "Code", file, 0, 0, 0, 0, "ErrorMessage", "HelpKeyword", "Sender")
            {
                ProjectFile = projectFile
            };
            await provider.AddMessageAsync(new TargetGeneratedError("Test", args));

            Assert.Equal(expectedFileName, fileNameResult);
        }

        private static TargetGeneratedError CreateDefaultTask()
        {
            return new TargetGeneratedError("Test", new BuildErrorEventArgs(null, "Code", "File", 1, 1, 1, 1, "Message", "HelpKeyword", "Sender"));
        }

        private static LanguageServiceErrorListProvider CreateInstance()
        {
            return CreateInstance(null);
        }

        private static LanguageServiceErrorListProvider CreateInstance(IActiveWorkspaceProjectContextHost projectContextHost)
        {
            projectContextHost = projectContextHost ?? IActiveWorkspaceProjectContextHostFactory.Create();

<<<<<<< HEAD
            var provider = new LanguageServiceErrorListProvider(null, host);
=======
            var provider = new LanguageServiceErrorListProvider(UnconfiguredProjectFactory.Create(), projectContextHost);
>>>>>>> 7351797e

            return provider;
        }
    }
}<|MERGE_RESOLUTION|>--- conflicted
+++ resolved
@@ -351,11 +351,7 @@
         {
             projectContextHost = projectContextHost ?? IActiveWorkspaceProjectContextHostFactory.Create();
 
-<<<<<<< HEAD
-            var provider = new LanguageServiceErrorListProvider(null, host);
-=======
             var provider = new LanguageServiceErrorListProvider(UnconfiguredProjectFactory.Create(), projectContextHost);
->>>>>>> 7351797e
 
             return provider;
         }
