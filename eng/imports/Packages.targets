--- conflicted
+++ resolved
@@ -18,46 +18,16 @@
     <PackageReference Update="Microsoft.SourceLink.GitHub"                                            Version="1.1.1" />
 
     <!-- VS SDK -->
-<<<<<<< HEAD
-    <PackageReference Update="EnvDTE"                                                                 Version="17.3.0-preview-2-32531-469" />
-    <PackageReference Update="Microsoft.Internal.VisualStudio.Interop"                                Version="17.3.0-preview-2-32531-469" />
-    <PackageReference Update="Microsoft.VSSDK.BuildTools"                                             Version="17.3.2093" />
-    <PackageReference Update="Microsoft.VisualStudio.ComponentModelHost"                              Version="17.3.85-preview" />
-    <PackageReference Update="Microsoft.VisualStudio.Composition"                                     Version="17.4.8" />
-=======
     <PackageReference Update="EnvDTE"                                                                 Version="17.3.32804.24" />
     <PackageReference Update="Microsoft.Internal.VisualStudio.Interop"                                Version="17.3.32804.24" />
     <PackageReference Update="Microsoft.ServiceHub.Framework"                                         Version="4.0.2048" />
     <PackageReference Update="Microsoft.VSSDK.BuildTools"                                             Version="17.3.2093" />
     <PackageReference Update="Microsoft.VisualStudio.ComponentModelHost"                              Version="17.3.198" />
     <PackageReference Update="Microsoft.VisualStudio.Composition"                                     Version="17.0.46" />
->>>>>>> b74b3fee
     <PackageReference Update="Microsoft.VisualStudio.Data.Core"                                       Version="17.0.0-preview-2-31223-026" />
     <PackageReference Update="Microsoft.VisualStudio.DataDesign.Common"                               Version="17.0.0-preview-2-31223-026" />
     <PackageReference Update="Microsoft.VisualStudio.Data.Services"                                   Version="17.0.0-preview-2-31223-026" />
     <PackageReference Update="Microsoft.VisualStudio.DataTools.Interop"                               Version="17.0.0-preview-2-31223-026" />
-<<<<<<< HEAD
-    <PackageReference Update="Microsoft.VisualStudio.Debugger.Contracts"                              Version="17.2.0-beta.22219.1" />
-    <PackageReference Update="Microsoft.VisualStudio.Debugger.UI.Interfaces"                          Version="17.2.0-beta.22219.1" />
-    <PackageReference Update="Microsoft.VisualStudio.Designer.Interfaces"                             Version="17.3.0-preview-2-32531-469" />
-    <PackageReference Update="Microsoft.VisualStudio.ImageCatalog"                                    Version="17.3.0-preview-2-32531-469" />
-    <PackageReference Update="Microsoft.VisualStudio.Interop"                                         Version="17.3.0-preview-2-32531-469" />
-    <PackageReference Update="Microsoft.VisualStudio.ManagedInterfaces"                               Version="8.0.50728" />
-    <PackageReference Update="Microsoft.VisualStudio.RpcContracts"                                    Version="17.4.7-alpha" />
-    <PackageReference Update="Microsoft.VisualStudio.Settings.15.0"                                   Version="16.8.30406.155-pre" />
-    <PackageReference Update="Microsoft.VisualStudio.Setup.Configuration.Interop"                     Version="3.0.4492" />
-    <PackageReference Update="Microsoft.VisualStudio.SDK.EmbedInteropTypes"                           Version="15.0.36" />
-    <PackageReference Update="Microsoft.VisualStudio.Shell.15.0"                                      Version="17.3.0-preview-2-32531-469" />
-    <PackageReference Update="Microsoft.VisualStudio.Shell.Design"                                    Version="17.3.0-preview-2-32531-469" />
-    <PackageReference Update="Microsoft.VisualStudio.Shell.Framework"                                 Version="17.3.0-preview-2-32531-469" />
-    <PackageReference Update="Microsoft.VisualStudio.Telemetry"                                       Version="16.5.2" />
-    <PackageReference Update="Microsoft.VisualStudio.TemplateWizardInterface"                         Version="17.3.0-preview-2-32531-469" />
-    <PackageReference Update="Microsoft.VisualStudio.Threading"                                       Version="17.3.22-alpha" />
-    <PackageReference Update="Microsoft.VisualStudio.Threading.Analyzers"                             Version="17.3.22-alpha" />
-    <PackageReference Update="Microsoft.VisualStudio.Utilities"                                       Version="17.4.0-preview-3-32908-042" />
-    <PackageReference Update="Microsoft.VisualStudio.Validation"                                      Version="17.0.58" />
-    <PackageReference Update="Microsoft.VisualStudio.XmlEditor"                                       Version="17.3.0-preview-2-32531-469" />
-=======
     <PackageReference Update="Microsoft.VisualStudio.Debugger.Contracts"                              Version="17.4.0-beta.22470.1" />
     <PackageReference Update="Microsoft.VisualStudio.Debugger.UI.Interfaces"                          Version="17.4.0-beta.22470.1" />
     <PackageReference Update="Microsoft.VisualStudio.Designer.Interfaces"                             Version="17.3.32804.24" />
@@ -78,7 +48,6 @@
     <PackageReference Update="Microsoft.VisualStudio.Utilities"                                       Version="17.3.32804.24" />
     <PackageReference Update="Microsoft.VisualStudio.Validation"                                      Version="17.0.64" />
     <PackageReference Update="Microsoft.VisualStudio.XmlEditor"                                       Version="17.3.32804.24" />
->>>>>>> b74b3fee
     <PackageReference Update="System.Threading.Tasks.Dataflow"                                        Version="6.0.0" />
     <PackageReference Update="Microsoft.VSDesigner"                                                   Version="17.0.0-preview-2-31223-026" />
     <PackageReference Update="VsWebSite.Interop"                                                      Version="16.8.30523.219" />
