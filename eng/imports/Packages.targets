<!-- Licensed to the .NET Foundation under one or more agreements. The .NET Foundation licenses this file to you under the MIT license. See the LICENSE.md file in the project root for more information. -->
<Project>

  <PropertyGroup>
    <RestoreSources>
      $(RestoreSources);
      <!-- CPS components including: Microsoft.VisualStudio.ProjectSystem -->
      https://pkgs.dev.azure.com/azure-public/vside/_packaging/vs-impl/nuget/v3/index.json;
      <!-- Microsoft.VisualStudio components -->
      https://pkgs.dev.azure.com/azure-public/vside/_packaging/vssdk/nuget/v3/index.json;
      <!--
        Various packages including:
        Microsoft.DiaSymReader.Pdb2Pdb
        Microsoft.CodeAnalysis
        Microsoft.CodeAnalysis.Features
        NuGet.VisualStudio
      -->
      https://pkgs.dev.azure.com/dnceng/public/_packaging/dotnet-tools/nuget/v3/index.json;
      <!--
        Various packages including:
        xunit
        xunit.assert
        xunit.extensibility.core
        xunit.extensibility.execution
        XliffTasks
        Microsoft.VisualStudioEng.MicroBuild.Plugins.SwixBuild
       -->
      https://pkgs.dev.azure.com/dnceng/public/_packaging/dotnet-eng/nuget/v3/index.json;
      <!--
        Public components including:
        Nerdbank.GitVersioning
        Codecov
      -->
      https://api.nuget.org/v3/index.json;
    </RestoreSources>
  </PropertyGroup>

  <ItemGroup>
    <!-- Infrastructure -->
    <PackageReference Update="MicroBuild.Core.Sentinel"                                               Version="1.0.0" />
    <PackageReference Update="Microsoft.VisualStudioEng.MicroBuild.Core"                              Version="1.0.0" />
    <PackageReference Update="Microsoft.VisualStudioEng.MicroBuild.Plugins.SwixBuild"                 Version="1.1.286" />
    <PackageReference Update="Nerdbank.Streams"                                                       Version="2.8.57" />
    <PackageReference Update="Nerdbank.GitVersioning"                                                 Version="3.5.107" />
    <PackageReference Update="System.IO.Pipelines"                                                    Version="6.0.1" />
    <PackageReference Update="XliffTasks"                                                             Version="1.0.0-beta.20574.1" />
    <!-- This is used for publishing PDBs to the legacy symbol server. It converts portable PDBs to Windows PDBs (embedded). -->
    <!-- https://devdiv.visualstudio.com/DevDiv/_wiki/wikis/DevDiv.wiki/672/Archive-Symbols-with-Symweb?anchor=portable-pdbs -->
    <PackageReference Update="Microsoft.DiaSymReader.Pdb2Pdb"                                         Version="1.1.0-beta2-22320-02" />
    <!-- This package is deprecated. CodecovUploader is now the recommended package. -->
    <PackageReference Update="Codecov"                                                                Version="1.13.0" />

    <!-- VS SDK -->
    <PackageReference Update="EnvDTE"                                                                 Version="17.0.32112.339" />
    <PackageReference Update="Microsoft.Internal.VisualStudio.Interop"                                Version="17.1.0-preview-2-32002-062"/>
    <PackageReference Update="Microsoft.VSSDK.BuildTools"                                             Version="17.1.1035-preview2" />
    <PackageReference Update="Microsoft.VisualStudio.ComponentModelHost"                              Version="17.1.224-preview"/>
    <PackageReference Update="Microsoft.VisualStudio.Composition"                                     Version="17.0.46"/>
    <PackageReference Update="Microsoft.VisualStudio.Data.Core"                                       Version="17.0.0-preview-2-31223-026" />
    <PackageReference Update="Microsoft.VisualStudio.DataDesign.Common"                               Version="17.0.0-preview-2-31223-026"/>
    <PackageReference Update="Microsoft.VisualStudio.Data.Services"                                   Version="17.0.0-preview-2-31223-026" />
    <PackageReference Update="Microsoft.VisualStudio.DataTools.Interop"                               Version="17.0.0-preview-2-31223-026" />
    <PackageReference Update="Microsoft.VisualStudio.Debugger.Contracts"                              Version="17.2.0-beta.22219.1" />
    <PackageReference Update="Microsoft.VisualStudio.Debugger.UI.Interfaces"                          Version="17.2.0-beta.22219.1" />
    <PackageReference Update="Microsoft.VisualStudio.Designer.Interfaces"                             Version="17.1.0-preview-2-32002-062" />
    <PackageReference Update="Microsoft.VisualStudio.ImageCatalog"                                    Version="17.1.0-preview-2-32002-062" />
    <PackageReference Update="Microsoft.VisualStudio.Interop"                                         Version="17.1.0-preview-2-32002-062"/>
    <PackageReference Update="Microsoft.VisualStudio.ManagedInterfaces"                               Version="8.0.50728" />
    <PackageReference Update="Microsoft.VisualStudio.RpcContracts"                                    Version="17.3.13-alpha" />
    <PackageReference Update="Microsoft.VisualStudio.Settings.15.0"                                   Version="16.8.30406.155-pre" />
    <PackageReference Update="Microsoft.VisualStudio.Setup.Configuration.Interop"                     Version="3.0.4492" />
    <PackageReference Update="Microsoft.VisualStudio.SDK.EmbedInteropTypes"                           Version="15.0.36" />
    <PackageReference Update="Microsoft.VisualStudio.Shell.15.0"                                      Version="17.1.0-preview-2-32002-062" />
    <PackageReference Update="Microsoft.VisualStudio.Shell.Design"                                    Version="17.1.0-preview-2-32002-062" />
    <PackageReference Update="Microsoft.VisualStudio.Shell.Framework"                                 Version="17.1.0-preview-2-32002-062" />
    <PackageReference Update="Microsoft.VisualStudio.Telemetry"                                       Version="16.4.13" />
    <PackageReference Update="Microsoft.VisualStudio.TemplateWizardInterface"                         Version="17.1.0-preview-2-32002-062" />
    <PackageReference Update="Microsoft.VisualStudio.Threading"                                       Version="17.3.22-alpha" />
    <PackageReference Update="Microsoft.VisualStudio.Threading.Analyzers"                             Version="17.3.22-alpha" />
    <PackageReference Update="Microsoft.VisualStudio.Utilities"                                       Version="17.1.0-preview-2-32002-062" />
    <PackageReference Update="Microsoft.VisualStudio.Validation"                                      Version="17.0.58" />
    <PackageReference Update="Microsoft.VisualStudio.XmlEditor"                                       Version="17.1.0-preview-2-32002-062" />
    <PackageReference Update="System.Threading.Tasks.Dataflow"                                        Version="6.0.0" />
    <PackageReference Update="Microsoft.VSDesigner"                                                   Version="17.0.0-preview-2-31223-026" />
    <PackageReference Update="VsWebSite.Interop"                                                      Version="16.8.30523.219"/>

    <!-- https://github.com/dotnet/roslyn/issues/53877 -->
    <PackageReference Include="StreamJsonRpc"                                                         Version="2.11.35" />

    <!-- CPS -->
<<<<<<< HEAD
    <PackageReference Update="Microsoft.VisualStudio.ProjectSystem"                                   Version="17.4.38-pre" />
    <PackageReference Update="Microsoft.VisualStudio.ProjectSystem.Analyzers"                         Version="17.4.38-pre" />
    <PackageReference Update="Microsoft.VisualStudio.ProjectSystem.Query"                             Version="17.4.38-pre" />
    <PackageReference Update="Microsoft.VisualStudio.ProjectSystem.SDK.Tools"                         Version="17.4.38-pre" />
=======
    <!-- Find versions at https://dev.azure.com/azure-public/vside/_artifacts/feed/vs-impl -->
    <PackageReference Update="Microsoft.VisualStudio.ProjectSystem"                                   Version="17.4.5-pre" />
    <PackageReference Update="Microsoft.VisualStudio.ProjectSystem.Analyzers"                         Version="17.4.5-pre" />
    <PackageReference Update="Microsoft.VisualStudio.ProjectSystem.Query"                             Version="17.4.5-pre" />
    <PackageReference Update="Microsoft.VisualStudio.ProjectSystem.SDK.Tools"                         Version="17.4.5-pre" />
>>>>>>> ac8a2717

    <!-- Roslyn -->
    <PackageReference Update="Microsoft.Net.Compilers.Toolset"                                        Version="4.3.0-2.final" />
    <PackageReference Update="Microsoft.VisualStudio.LanguageServices"                                Version="4.1.0-2.21558.8" />
    <PackageReference Update="Microsoft.CodeAnalysis"                                                 Version="4.1.0-2.21558.8" />
    <PackageReference Update="Microsoft.VisualStudio.IntegrationTest.Utilities"                       Version="2.6.0-beta1-62113-02" />
    <PackageReference Update="Microsoft.CSharp"                                                       Version="4.7.0" />

    <!-- Analyzers -->
    <PackageReference Update="Microsoft.CodeAnalysis.Analyzers"                                       Version="3.3.2" />
    <PackageReference Update="Microsoft.CodeAnalysis.CSharp.CodeStyle"                                Version="3.11.0" />
    <PackageReference Update="Microsoft.CodeAnalysis.VisualBasic.CodeStyle"                           Version="3.11.0" />
    <PackageReference Update="Roslyn.Diagnostics.Analyzers"                                           Version="3.3.2" />

    <!-- NuGet -->
    <PackageReference Update="NuGet.VisualStudio"                                                     Version="6.0.0-preview.3.158" />

    <!-- Framework packages -->
    <PackageReference Update="Microsoft.IO.Redist"                                                    Version="6.0.0" />

    <!-- Hot Reload -->
    <PackageReference Update="Microsoft.VisualStudio.HotReload.Components"                            Version="6.0.0-preview.6.21380.4" />

    <!-- 3rd party -->
    <PackageReference Update="Newtonsoft.Json"                                                        Version="13.0.1"/>

    <!-- Tests -->
    <PackageReference Update="Moq"                                                                    Version="4.16.1"/>
    <PackageReference Update="Verify.Xunit"                                                           Version="14.2.0"/>
    <PackageReference Update="xunit"                                                                  Version="2.4.2-pre.13" />
    <PackageReference Update="xunit.assert"                                                           Version="2.4.2-pre.13" />
    <PackageReference Update="xunit.combinatorial"                                                    Version="1.4.1" />
    <PackageReference Update="xunit.extensibility.core"                                               Version="2.4.2-pre.13" />
    <PackageReference Update="xunit.extensibility.execution"                                          Version="2.4.2-pre.13"     NoWarn="NU1608" />
    <PackageReference Update="xunit.runner.visualstudio"                                              Version="2.4.3" />
    <PackageReference Update="xunit.runner.console"                                                   Version="2.4.1" />
    <PackageReference Update="xunit.analyzers"                                                        Version="0.12.0-pre.19"/>

    <!-- Integration Tests -->
    <PackageReference Update="MSTest.TestFramework"                                                   Version="2.1.2" />
    <PackageReference Update="MSTest.TestAdapter"                                                     Version="2.1.2" />
    <PackageReference Update="Microsoft.Test.Apex.VisualStudio"                                       Version="17.0.0-preview-2-31221-277" />
    <PackageReference Update="Microsoft.TestPlatform"                                                 Version="16.2.0" />
    <PackageReference Update="Microsoft.DotNet.Test.ProjectTemplates.1.x"                             Version="1.0.0-beta2-20170629-269" />
    <PackageReference Update="Microsoft.DotNet.Common.ProjectTemplates.1.x"                           Version="1.0.0-beta2-20170629-269" />
  </ItemGroup>

  <ItemGroup Condition="'$(IncludeVSSDKPackages)' != 'false'">
    <!-- Avoid double-writes, can remove when https://github.com/NuGet/Home/issues/8343 is fixed -->
    <PackageReference Include="VSSDK.DTE"                                                             Version="7.0.4"                           ExcludeAssets="All" />
    <PackageReference Include="VSSDK.TemplateWizardInterface"                                         Version="12.0.4"                          ExcludeAssets="All" />
  </ItemGroup>

</Project><|MERGE_RESOLUTION|>--- conflicted
+++ resolved
@@ -88,18 +88,11 @@
     <PackageReference Include="StreamJsonRpc"                                                         Version="2.11.35" />
 
     <!-- CPS -->
-<<<<<<< HEAD
+    <!-- Find versions at https://dev.azure.com/azure-public/vside/_artifacts/feed/vs-impl -->
     <PackageReference Update="Microsoft.VisualStudio.ProjectSystem"                                   Version="17.4.38-pre" />
     <PackageReference Update="Microsoft.VisualStudio.ProjectSystem.Analyzers"                         Version="17.4.38-pre" />
     <PackageReference Update="Microsoft.VisualStudio.ProjectSystem.Query"                             Version="17.4.38-pre" />
     <PackageReference Update="Microsoft.VisualStudio.ProjectSystem.SDK.Tools"                         Version="17.4.38-pre" />
-=======
-    <!-- Find versions at https://dev.azure.com/azure-public/vside/_artifacts/feed/vs-impl -->
-    <PackageReference Update="Microsoft.VisualStudio.ProjectSystem"                                   Version="17.4.5-pre" />
-    <PackageReference Update="Microsoft.VisualStudio.ProjectSystem.Analyzers"                         Version="17.4.5-pre" />
-    <PackageReference Update="Microsoft.VisualStudio.ProjectSystem.Query"                             Version="17.4.5-pre" />
-    <PackageReference Update="Microsoft.VisualStudio.ProjectSystem.SDK.Tools"                         Version="17.4.5-pre" />
->>>>>>> ac8a2717
 
     <!-- Roslyn -->
     <PackageReference Update="Microsoft.Net.Compilers.Toolset"                                        Version="4.3.0-2.final" />
