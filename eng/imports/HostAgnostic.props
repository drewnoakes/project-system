--- conflicted
+++ resolved
@@ -14,7 +14,13 @@
     <PackageReference Include="Microsoft.DiaSymReader.Pdb2Pdb"      ExcludeAssets="all" GeneratePathProperty="true" />
     <PackageReference Include="Microsoft.DotNet.XliffTasks"         PrivateAssets="all" />
     <PackageReference Include="Microsoft.Net.Compilers.Toolset" />
-    <PackageReference Include="Microsoft.SourceLink.GitHub"         PrivateAssets="all" />
+    <!--
+      The SourceLink package depends on the repo provider used.
+      TODO: Determine a mechanism of switching these depending on the location of the source.
+      https://github.com/dotnet/sourcelink#using-source-link-in-net-projects
+    -->
+    <!-- <PackageReference Include="Microsoft.SourceLink.GitHub"         PrivateAssets="all" /> -->
+    <PackageReference Include="Microsoft.SourceLink.AzureRepos.Git"         PrivateAssets="all" />
     <!-- Path Property: PkgMicrosoft_VisualStudioEng_MicroBuild_Core -->
     <PackageReference Include="Microsoft.VisualStudioEng.MicroBuild.Core" PrivateAssets="all" GeneratePathProperty="true" />
     <!-- SwixBuild does not have the assets accessed via PackageReference. Instead, they are accessed directly from the NuGet cache on disk via property: PkgMicrosoft_VisualStudioEng_MicroBuild_Plugins_SwixBuild. -->
@@ -23,36 +29,14 @@
     <PackageReference Include="Nerdbank.GitVersioning"              PrivateAssets="all" />
     <PackageReference Include="Nerdbank.Streams"                    ExcludeAssets="all" />
     <PackageReference Include="System.IO.Pipelines"                 ExcludeAssets="all" />
-<<<<<<< HEAD
-    <PackageReference Include="Microsoft.Net.Compilers.Toolset" />
-    <PackageReference Include="Microsoft.DotNet.XliffTasks"         PrivateAssets="all" />
-    <!-- Path Property: PkgMicrosoft_DiaSymReader_Pdb2Pdb -->
-    <PackageReference Include="Microsoft.DiaSymReader.Pdb2Pdb"      ExcludeAssets="all" GeneratePathProperty="true" />
-    <!-- Path Property: PkgCodecov -->
-    <PackageReference Include="Codecov"                             ExcludeAssets="all" GeneratePathProperty="true" />
-    <!--
-      The SourceLink package depends on the repo provider used.
-      TODO: Determine a mechanism of switching these depending on the location of the source.
-      https://github.com/dotnet/sourcelink#using-source-link-in-net-projects
-    -->
-    <!-- <PackageReference Include="Microsoft.SourceLink.GitHub"         PrivateAssets="all" /> -->
-    <PackageReference Include="Microsoft.SourceLink.AzureRepos.Git"         PrivateAssets="all" />
 
     <!-- CPS -->
     <PackageReference Include="Microsoft.VisualStudio.ProjectSystem" />
+    <PackageReference Include="Microsoft.VisualStudio.ProjectSystem.SDK" />
     <PackageReference Include="Microsoft.VisualStudio.ProjectSystem.SDK.Tools" />
     <PackageReference Include="Microsoft.VisualStudio.ProjectSystem.XamlTypes" Condition="'$(TargetFramework)' == 'net6.0'" />
-    <PackageReference Include="Microsoft.VisualStudio.Validation" />
-    <PackageReference Include="Microsoft.VisualStudio.Threading" />
-=======
-
-    <!-- CPS -->
-    <PackageReference Include="Microsoft.VisualStudio.ProjectSystem.Query" />
-    <PackageReference Include="Microsoft.VisualStudio.ProjectSystem.SDK" />
-    <PackageReference Include="Microsoft.VisualStudio.ProjectSystem.SDK.Tools" />
     <PackageReference Include="Microsoft.VisualStudio.Threading" />
     <PackageReference Include="Microsoft.VisualStudio.Validation" />
->>>>>>> 449497ab
     <PackageReference Include="System.Threading.Tasks.Dataflow" />
 
     <!-- MSBuild -->
@@ -100,17 +84,12 @@
     <PackageReference Include="xunit.combinatorial" />
     <PackageReference Include="xunit.extensibility.core" />
     <PackageReference Include="xunit.extensibility.execution" />
-<<<<<<< HEAD
     <PackageReference Include="xunit.runner.console" />
     <PackageReference Include="xunit.runner.visualstudio">
       <IncludeAssets>runtime; build; native; contentfiles; analyzers; buildtransitive</IncludeAssets>
       <PrivateAssets>all</PrivateAssets>
     </PackageReference>
-=======
-    <PackageReference Include="xunit.runner.console" GeneratePathProperty="true" />
-    <PackageReference Include="xunit.runner.visualstudio" GeneratePathProperty="true" />
-    
->>>>>>> 449497ab
+
     <InternalsVisibleTo Include="DynamicProxyGenAssembly2" Key="$(MoqPublicKey)" />
   </ItemGroup>
 
