--- conflicted
+++ resolved
@@ -6,10 +6,7 @@
   </PropertyGroup>
 
   <ItemGroup>
-    <!-- Framework -->
-
-
-    <!-- Infrastructure -->
+      <!-- Infrastructure -->
     <PackageReference Include="MicroBuild.Core.Sentinel"                  PrivateAssets="all" />
     <!-- Path Property: PkgMicrosoft_VisualStudioEng_MicroBuild_Core -->
     <PackageReference Include="Microsoft.VisualStudioEng.MicroBuild.Core" PrivateAssets="all" GeneratePathProperty="true" />
@@ -57,13 +54,6 @@
     <PackageReference Include="Microsoft.CodeAnalysis.VisualBasic.CodeStyle"   PrivateAssets="all" />
     <PackageReference Include="Roslyn.Diagnostics.Analyzers"                   PrivateAssets="all" Condition="'$(IsTestProject)' != 'true'" />
 
-<<<<<<< HEAD
-    
-=======
-    <!-- Framework packages -->
-    <PackageReference Include="Microsoft.IO.Redist" />
-
->>>>>>> 971e9c82
     <!-- 3rd party -->
     <PackageReference Include="Newtonsoft.Json" />
 
