--- conflicted
+++ resolved
@@ -187,11 +187,7 @@
             void ApplyProjectBuild(IProjectVersionedValue<IProjectSubscriptionUpdate> _, IProjectBuildSnapshot buildSnapshot, ContextState __, CancellationToken cancellationToken)
             {
                 // Dispose the instance underneath us
-<<<<<<< HEAD
-                instance!.DisposeAsync();
-=======
                 instance!.DisposeAsync().Wait();
->>>>>>> 93cf4cc9
 
                 cancellationToken.ThrowIfCancellationRequested();
             }
@@ -199,11 +195,7 @@
             void ApplyProjectEvaluation(IProjectVersionedValue<IProjectSubscriptionUpdate> _, ContextState __, CancellationToken cancellationToken)
             {
                 // Dispose the instance underneath us
-<<<<<<< HEAD
-                instance!.DisposeAsync();
-=======
                 instance!.DisposeAsync().Wait();
->>>>>>> 93cf4cc9
 
                 cancellationToken.ThrowIfCancellationRequested();
             }
