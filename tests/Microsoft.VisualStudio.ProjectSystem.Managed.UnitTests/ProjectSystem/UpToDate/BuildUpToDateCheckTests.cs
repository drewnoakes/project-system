﻿// Licensed to the .NET Foundation under one or more agreements. The .NET Foundation licenses this file to you under the MIT license. See the LICENSE.md file in the project root for more information.

using System.Text;
using Microsoft.VisualStudio.IO;
using Microsoft.VisualStudio.ProjectSystem.Build;
using Microsoft.VisualStudio.ProjectSystem.Properties;
using Microsoft.VisualStudio.Telemetry;
using Xunit.Abstractions;

#pragma warning disable IDE0055
#pragma warning disable IDE0058

namespace Microsoft.VisualStudio.ProjectSystem.UpToDate
{
    public sealed class BuildUpToDateCheckTests : BuildUpToDateCheckTestBase, IDisposable
    {
        private const LogLevel _logLevel = LogLevel.Verbose;

        private const string _projectDir = @"C:\Dev\Solution\Project";
        private const string _projectPath = $@"{_projectDir}\Project.csproj";
        private const string _msBuildAllProjects = $@"{_projectPath};C:\Dev\Solution\Project2\Project2.csproj";
        private const string _outputPathRelative = $@"bin\Debug\";

        private const string _inputPath = $@"{_projectDir}\Input.cs";
        private const string _builtPath = $@"{_projectDir}\{_outputPathRelative}Built.dll";

        private readonly DateTime _projectFileTimeUtc = new(1999, 1, 1, 0, 0, 0, DateTimeKind.Utc);

        private readonly List<ITelemetryServiceFactory.TelemetryParameters> _telemetryEvents = new();
        private DateTime? _lastSuccessfulBuildStartTime;

        private readonly BuildUpToDateCheck _buildUpToDateCheck;
        private readonly ITestOutputHelper _output;
        private readonly IFileSystemMock _fileSystem;
        private readonly Mock<IUpToDateCheckStatePersistence> _persistence;

        // Values returned by mocks that may be modified in test cases as needed
        private bool _isTaskQueueEmpty = true;
        private bool _isFastUpToDateCheckEnabledInSettings = true;

        private UpToDateCheckConfiguredInput? _state;

        public BuildUpToDateCheckTests(ITestOutputHelper output)
        {
            _output = output;

            // NOTE most of these mocks are only present to prevent NREs in Initialize

            var inputDataSource = new Mock<IUpToDateCheckConfiguredInputDataSource>(MockBehavior.Strict);
            inputDataSource.SetupGet(o => o.SourceBlock)
                .Returns(DataflowBlockSlim.CreateBroadcastBlock<IProjectVersionedValue<UpToDateCheckConfiguredInput>>());

            // Enable "Info" log level, as we assert logged messages in tests
            var projectSystemOptions = new Mock<IProjectSystemOptions>(MockBehavior.Strict);
            projectSystemOptions.Setup(o => o.GetFastUpToDateLoggingLevelAsync(It.IsAny<CancellationToken>()))
                .ReturnsAsync(_logLevel);
            projectSystemOptions.Setup(o => o.GetIsFastUpToDateCheckEnabledAsync(It.IsAny<CancellationToken>()))
                .ReturnsAsync(() => _isFastUpToDateCheckEnabledInSettings);

            var projectCommonServices = IProjectCommonServicesFactory.CreateWithDefaultThreadingPolicy();
            var jointRuleSource = new ProjectValueDataSource<IProjectSubscriptionUpdate>(projectCommonServices);
            var sourceItemsRuleSource = new ProjectValueDataSource<IProjectSubscriptionUpdate>(projectCommonServices);
            var projectSnapshotSource = new ProjectValueDataSource<IProjectSnapshot>(projectCommonServices);
            var projectCatalogSource = new ProjectValueDataSource<IProjectCatalogSnapshot>(projectCommonServices);

            var projectSubscriptionService = new Mock<IProjectSubscriptionService>(MockBehavior.Strict);
            projectSubscriptionService.SetupGet(o => o.JointRuleSource).Returns(jointRuleSource);
            projectSubscriptionService.SetupGet(o => o.ProjectSource).Returns(projectSnapshotSource);
            projectSubscriptionService.SetupGet(o => o.SourceItemsRuleSource).Returns(sourceItemsRuleSource);
            projectSubscriptionService.SetupGet(o => o.ProjectCatalogSource).Returns(projectCatalogSource);

            var configuredProjectServices = ConfiguredProjectServicesFactory.Create(projectSubscriptionService: projectSubscriptionService.Object);

            var configuredProject = new Mock<ConfiguredProject>(MockBehavior.Strict);
            configuredProject.SetupGet(c => c.Services).Returns(configuredProjectServices);
            configuredProject.SetupGet(c => c.UnconfiguredProject).Returns(UnconfiguredProjectFactory.Create(fullPath: _projectPath));

            _persistence = new Mock<IUpToDateCheckStatePersistence>(MockBehavior.Strict);
            _persistence
                .Setup(o => o.RestoreLastSuccessfulBuildStateAsync(It.IsAny<string>(), It.IsAny<IImmutableDictionary<string, string>>(), It.IsAny<CancellationToken>()))
                .Returns(() => Task.FromResult(_lastSuccessfulBuildStartTime));

            var projectAsynchronousTasksService = new Mock<IProjectAsynchronousTasksService>(MockBehavior.Strict);
            projectAsynchronousTasksService.SetupGet(s => s.UnloadCancellationToken).Returns(CancellationToken.None);
            projectAsynchronousTasksService.Setup(s => s.IsTaskQueueEmpty(ProjectCriticalOperation.Build)).Returns(() => _isTaskQueueEmpty);

            var guidService = ISafeProjectGuidServiceFactory.ImplementGetProjectGuidAsync(Guid.NewGuid());

            _fileSystem = new IFileSystemMock();
            _fileSystem.AddFolder(_projectDir);
            _fileSystem.AddFile(_projectPath, _projectFileTimeUtc);

            var upToDateCheckHost = new Mock<IUpToDateCheckHost>(MockBehavior.Strict);

            _buildUpToDateCheck = new BuildUpToDateCheck(
                inputDataSource.Object,
                projectSystemOptions.Object,
                configuredProject.Object,
                _persistence.Object,
                projectAsynchronousTasksService.Object,
                ITelemetryServiceFactory.Create(_telemetryEvents.Add),
                _fileSystem,
                guidService,
                upToDateCheckHost.Object);
        }

        public void Dispose() => _buildUpToDateCheck.Dispose();

        private async Task<UpToDateCheckImplicitConfiguredInput> SetupAsync(
            Dictionary<string, IProjectRuleSnapshotModel>? projectSnapshot = null,
            Dictionary<string, IProjectRuleSnapshotModel>? sourceSnapshot = null,
            bool disableFastUpToDateCheck = false,
            string outDir = _outputPathRelative,
            DateTime? lastSuccessfulBuildStartTimeUtc = null,
            DateTime? lastItemsChangedAtUtc = null,
            UpToDateCheckImplicitConfiguredInput? upToDateCheckImplicitConfiguredInput = null,
            bool itemRemovedFromSourceSnapshot = false)
        {
            upToDateCheckImplicitConfiguredInput ??= UpToDateCheckImplicitConfiguredInput.CreateEmpty(ProjectConfigurationFactory.Create("testConfiguration"));

            _lastSuccessfulBuildStartTime = lastSuccessfulBuildStartTimeUtc;

            projectSnapshot ??= new Dictionary<string, IProjectRuleSnapshotModel>();

            if (!projectSnapshot.ContainsKey(ConfigurationGeneral.SchemaName))
            {
                projectSnapshot[ConfigurationGeneral.SchemaName] = new IProjectRuleSnapshotModel
                {
                    Properties = new Dictionary<string, string>(StringComparers.PropertyNames)
                    {
                        { "MSBuildProjectFullPath", _projectPath },
                        { "MSBuildProjectDirectory", _projectDir },
                        { "MSBuildAllProjects", _msBuildAllProjects },
                        { "OutputPath", outDir },
                        { "OutDir", outDir },
                        { ConfigurationGeneral.DisableFastUpToDateCheckProperty, disableFastUpToDateCheck.ToString() }
                    }
                };
            }

            UpToDateCheckImplicitConfiguredInput configuredInput = UpdateState(
                upToDateCheckImplicitConfiguredInput,
                projectSnapshot,
                sourceSnapshot,
                itemRemovedFromSourceSnapshot: itemRemovedFromSourceSnapshot);

            if (lastItemsChangedAtUtc is not null)
            {
                configuredInput = configuredInput.WithLastItemsChangedAtUtc(lastItemsChangedAtUtc.Value);
            }

            _state = new UpToDateCheckConfiguredInput(ImmutableArray.Create(configuredInput));

            var subscription = new Mock<BuildUpToDateCheck.ISubscription>(MockBehavior.Strict);

            subscription.Setup(s => s.EnsureInitialized());

            subscription
                .Setup(s => s.UpdateLastSuccessfulBuildStartTimeUtcAsync(It.IsAny<DateTime>(), It.IsAny<bool>()))
                .Callback((DateTime timeUtc, bool isRebuild) => _lastSuccessfulBuildStartTime = timeUtc)
                .Returns(Task.CompletedTask);

            subscription
                .Setup(s => s.RunAsync(It.IsAny<Func<UpToDateCheckConfiguredInput, IUpToDateCheckStatePersistence, CancellationToken, Task<(bool, ImmutableArray<ProjectConfiguration>)>>>(), It.IsAny<CancellationToken>()))
                .Returns(async (Func<UpToDateCheckConfiguredInput, IUpToDateCheckStatePersistence, CancellationToken, Task<(bool, ImmutableArray<ProjectConfiguration>)>> func, CancellationToken token) =>
                {
                    Assumes.NotNull(_state);
                    var result = await func(_state, _persistence.Object, token);
                    return result.Item1;
                });
            
            subscription.Setup(s => s.Dispose());

            await _buildUpToDateCheck.ActivateAsync();
            
            _buildUpToDateCheck.TestAccess.SetSubscription(subscription.Object);

            return configuredInput;
        }

        [Theory]
        [InlineData(true)]
        [InlineData(false)]
        public async Task IsUpToDateCheckEnabledAsync_DelegatesToProjectSystemOptions(bool isEnabled)
        {
            _isFastUpToDateCheckEnabledInSettings = isEnabled;

            Assert.Equal(
                isEnabled,
                await _buildUpToDateCheck.IsUpToDateCheckEnabledAsync(CancellationToken.None));
        }

        [Theory]
        [InlineData(BuildAction.Clean)]
        [InlineData(BuildAction.Compile)]
        [InlineData(BuildAction.Deploy)]
        [InlineData(BuildAction.Link)]
        [InlineData(BuildAction.Package)]
        [InlineData(BuildAction.Rebuild)]
        public async Task IsUpToDateAsync_False_NonBuildAction(BuildAction buildAction)
        {
            var lastBuildTime = DateTime.UtcNow.AddMinutes(-1);

            await SetupAsync(lastSuccessfulBuildStartTimeUtc: lastBuildTime);

            await AssertUpToDateAsync(
                """
                No build outputs defined.
                Project is up-to-date.
                """);

            await AssertNotUpToDateAsync(buildAction: buildAction);
        }

        [Fact]
        public async Task IsUpToDateAsync_False_BuildTasksActive()
        {
            var lastBuildTime = DateTime.UtcNow.AddMinutes(-1);

            await SetupAsync(lastSuccessfulBuildStartTimeUtc: lastBuildTime);

            await AssertUpToDateAsync(
                """
                No build outputs defined.
                Project is up-to-date.
                """);

            _isTaskQueueEmpty = false;

            await AssertNotUpToDateAsync(
                $"""
                Critical build tasks are running, not up-to-date.
                """,
                "CriticalTasks");
        }

        [Fact]
        public async Task IsUpToDateAsync_False_ItemsChanged()
        {
            var projectSnapshot = new Dictionary<string, IProjectRuleSnapshotModel>
            {
                [UpToDateCheckBuilt.SchemaName] = SimpleItems(@"bin\Debug\Built.dll")
            };

            var sourceSnapshot = new Dictionary<string, IProjectRuleSnapshotModel>
            {
                [Content.SchemaName] = SimpleItems("ItemPath1", "ItemPath2")
            };

            var outputTime      = DateTime.UtcNow.AddMinutes(-3);
            var lastBuildTime   = DateTime.UtcNow.AddMinutes(-2);
            var itemChangedTime = DateTime.UtcNow.AddMinutes(-1);

            await SetupAsync(
                projectSnapshot,
                sourceSnapshot,
                lastSuccessfulBuildStartTimeUtc: lastBuildTime,
                lastItemsChangedAtUtc: itemChangedTime);

            _fileSystem.AddFile(_builtPath, outputTime);

            await AssertNotUpToDateAsync(
                $"""
                The set of project items was changed more recently ({ToLocalTime(itemChangedTime)}) than the last successful build start time ({ToLocalTime(lastBuildTime)}), not up-to-date.
                    Content item added 'ItemPath1' (CopyToOutputDirectory=Never, TargetPath='')
                    Content item added 'ItemPath2' (CopyToOutputDirectory=Never, TargetPath='')
                """,
                "ProjectItemsChangedSinceLastSuccessfulBuildStart");
        }

        [Fact]
        public async Task IsUpToDateAsync_False_Disabled()
        {
            await SetupAsync(disableFastUpToDateCheck: true);

            await AssertNotUpToDateAsync(
                "The 'DisableFastUpToDateCheck' property is 'true', not up-to-date.",
                "Disabled");
        }

        [Fact]
        public async Task ValidateUpToDateAsync_True_Disabled()
        {
            await SetupAsync(disableFastUpToDateCheck: true);

            await ValidateUpToDateAsync();
        }

<<<<<<< HEAD
        [Theory(Skip = "Test is flaky. See: https://devdiv.visualstudio.com/DevDiv/_workitems/edit/1666107")]
        //          ItemType            Optimized  ExpectUpToDate  IsItemTypeCopied
        [InlineData(None.SchemaName,    false,     false,          true)]
        [InlineData(None.SchemaName,    true,      true,           true)]
        [InlineData(Content.SchemaName, false,     false,          true)]
        [InlineData(Content.SchemaName, true,      true,           true)]
        [InlineData(Compile.SchemaName, false,     false,          true)]
        [InlineData(Compile.SchemaName, true,      true,           true)]
        [InlineData("EmbeddedResource", false,     false,          true)]
        [InlineData("EmbeddedResource", true,      true,           true)]
        [InlineData("RandomItemType",   false,     true,           false)]
        [InlineData("RandomItemType",   true,      true,           false)]
        public async Task IsUpToDateAsync_CopyAlwaysItemExists(string itemType, bool optimized, bool expectUpToDate, bool isItemTypeCopied)
=======
        [Theory]
        //          ItemType            IsItemTypeCopied
        [InlineData(None.SchemaName,    true)]
        [InlineData(Content.SchemaName, true)]
        [InlineData(Compile.SchemaName, true)]
        [InlineData("EmbeddedResource", true)]
        [InlineData("RandomItemType",   false)]
        public async Task IsUpToDateAsync_CopyAlwaysItemExists(string itemType, bool isItemTypeCopied)
>>>>>>> 068cfe4f
        {
            var projectSnapshot = new Dictionary<string, IProjectRuleSnapshotModel>
            {
                [UpToDateCheckBuilt.SchemaName] = SimpleItems(@"bin\Debug\Built.dll")
            };

            var sourceSnapshot = GetSourceSnapshot(itemType);

            var sourceTime = DateTime.UtcNow.AddMinutes(-4);
            var targetTime = sourceTime;
            var inputTime = DateTime.UtcNow.AddMinutes(-3);
            var outputTime = DateTime.UtcNow.AddMinutes(-2);
            var lastBuildTime = DateTime.UtcNow.AddMinutes(-1);

            var sourcePath = @"C:\Dev\Solution\Project\CopyMe";
            var targetPath = @"C:\Dev\Solution\Project\bin\Debug\CopyMe";
            var inputPath = @"C:\Dev\Solution\Project\OtherInput";

            _fileSystem.AddFile(sourcePath, sourceTime);
            _fileSystem.AddFile(inputPath, inputTime);
            _fileSystem.AddFile(targetPath, targetTime);
            _fileSystem.AddFile(_builtPath, outputTime);

            await SetupAsync(
                projectSnapshot: projectSnapshot,
                sourceSnapshot: sourceSnapshot,
                lastSuccessfulBuildStartTimeUtc: lastBuildTime);

            if (isItemTypeCopied)
            {
                if (itemType == Compile.SchemaName)
                {
                    await AssertUpToDateAsync(
                        $"""
                        Adding UpToDateCheckBuilt outputs:
                            {_builtPath}
                        Adding project file inputs:
                            {_projectPath}
                        Adding newest import input:
                            {_projectPath}
                        Adding Compile inputs:
                            C:\Dev\Solution\Project\CopyMe
                            C:\Dev\Solution\Project\OtherInput
                        No inputs are newer than earliest output '{_builtPath}' ({ToLocalTime(outputTime)}). Newest input is '{inputPath}' ({ToLocalTime(inputTime)}).
                        Checking {itemType} item with CopyToOutputDirectory="Always" '{sourcePath}':
                            Source {ToLocalTime(sourceTime)}: '{sourcePath}'
                            Destination {ToLocalTime(targetTime)}: '{targetPath}'
                        Project is up-to-date.
                        """);
                }
                else if (itemType == "EmbeddedResource")
                {
                    await AssertUpToDateAsync(
                        $"""
                        Adding UpToDateCheckBuilt outputs:
                            {_builtPath}
                        Adding project file inputs:
                            {_projectPath}
                        Adding newest import input:
                            {_projectPath}
                        Adding EmbeddedResource inputs:
                            C:\Dev\Solution\Project\CopyMe
                        Adding Compile inputs:
                            C:\Dev\Solution\Project\OtherInput
                        No inputs are newer than earliest output '{_builtPath}' ({ToLocalTime(outputTime)}). Newest input is '{inputPath}' ({ToLocalTime(inputTime)}).
                        Checking {itemType} item with CopyToOutputDirectory="Always" '{sourcePath}':
                            Source {ToLocalTime(sourceTime)}: '{sourcePath}'
                            Destination {ToLocalTime(targetTime)}: '{targetPath}'
                        Project is up-to-date.
                        """);
                }
                else
                {
                    await AssertUpToDateAsync(
                        $"""
                        Adding UpToDateCheckBuilt outputs:
                            {_builtPath}
                        Adding project file inputs:
                            {_projectPath}
                        Adding newest import input:
                            {_projectPath}
                        Adding Compile inputs:
                            C:\Dev\Solution\Project\OtherInput
                        No inputs are newer than earliest output '{_builtPath}' ({ToLocalTime(outputTime)}). Newest input is '{inputPath}' ({ToLocalTime(inputTime)}).
                        Checking {itemType} item with CopyToOutputDirectory="Always" '{sourcePath}':
                            Source {ToLocalTime(sourceTime)}: '{sourcePath}'
                            Destination {ToLocalTime(targetTime)}: '{targetPath}'
                        Project is up-to-date.
                        """);
                }
            }
            else
            {
                await AssertUpToDateAsync(
                    $"""
                    Adding UpToDateCheckBuilt outputs:
                        {_builtPath}
                    Adding project file inputs:
                        {_projectPath}
                    Adding newest import input:
                        {_projectPath}
                    Adding Compile inputs:
                        C:\Dev\Solution\Project\OtherInput
                    No inputs are newer than earliest output '{_builtPath}' ({ToLocalTime(outputTime)}). Newest input is '{inputPath}' ({ToLocalTime(inputTime)}).
                    Project is up-to-date.
                    """);
            }

            static Dictionary<string, IProjectRuleSnapshotModel> GetSourceSnapshot(string itemType)
            {
                // Create two items.
                // 1. With the item type we are testing, marked CopyAlways.
                // 2. With a different item type, with no copy specification.

                var items = new Dictionary<string, IImmutableDictionary<string, string>>(StringComparers.ItemNames)
                {
                    {
                        "CopyMe",
                        ImmutableStringDictionary<string>.EmptyOrdinal
                            .Add("CopyToOutputDirectory", "Always") // ALWAYS COPY THIS ITEM
                    }
                };

                var compileItems = new Dictionary<string, IImmutableDictionary<string, string>>(StringComparers.ItemNames);

                ref var items2 = ref (itemType == Compile.SchemaName ? ref items : ref compileItems);

                items2.Add("OtherInput", ImmutableStringDictionary<string>.EmptyOrdinal);

                var sourceSnapshot = new Dictionary<string, IProjectRuleSnapshotModel>
                {
                    [itemType] = new IProjectRuleSnapshotModel { Items = items }
                };

                if (compileItems.Count != 0)
                {
                    sourceSnapshot[Compile.SchemaName] = new IProjectRuleSnapshotModel { Items = compileItems };
                }

                return sourceSnapshot;
            }
        }

        [Fact]
        public async Task IsUpToDateAsync_False_OutputItemDoesNotExist()
        {
            var projectSnapshot = new Dictionary<string, IProjectRuleSnapshotModel>
            {
                [UpToDateCheckBuilt.SchemaName] = SimpleItems(@"bin\Debug\Built.dll")
            };

            var lastBuildTime = DateTime.UtcNow.AddMinutes(-1);

            await SetupAsync(projectSnapshot: projectSnapshot, lastSuccessfulBuildStartTimeUtc: lastBuildTime);

            await AssertNotUpToDateAsync(
                $"""
                Adding UpToDateCheckBuilt outputs:
                    {_builtPath}
                Output '{_builtPath}' does not exist, not up-to-date.
                """,
                "OutputNotFound");
        }

        [Fact]
        public async Task IsUpToDateAsync_False_ZeroFilesInProjectAfterItemDeletion()
        {
            var projectSnapshot = new Dictionary<string, IProjectRuleSnapshotModel>
            {
                [UpToDateCheckBuilt.SchemaName] = SimpleItems(@"bin\Debug\Built.dll"),
            };

            var sourceSnapshot = new Dictionary<string, IProjectRuleSnapshotModel>
            {
                [Compile.SchemaName] = SimpleItems("Input.cs")
            };

            var inputTime = DateTime.UtcNow.AddMinutes(-5);
            var itemChangeTime = DateTime.UtcNow.AddMinutes(-4);
            var lastBuildTime = DateTime.UtcNow.AddMinutes(-3);
            var builtTime = DateTime.UtcNow.AddMinutes(-2);

            _fileSystem.AddFile(_inputPath, inputTime);
            _fileSystem.AddFile(_builtPath, builtTime);

            var priorState = await SetupAsync(
                projectSnapshot,
                sourceSnapshot,
                lastSuccessfulBuildStartTimeUtc: lastBuildTime,
                lastItemsChangedAtUtc: itemChangeTime);

            await AssertUpToDateAsync(
                $"""
                Adding UpToDateCheckBuilt outputs:
                    {_builtPath}
                Adding project file inputs:
                    {_projectPath}
                Adding newest import input:
                    {_projectPath}
                Adding Compile inputs:
                    {_inputPath}
                No inputs are newer than earliest output '{_builtPath}' ({ToLocalTime(builtTime)}). Newest input is '{_inputPath}' ({ToLocalTime(inputTime)}).
                Project is up-to-date.
                """);

            lastBuildTime = DateTime.UtcNow.AddMinutes(-1);
            itemChangeTime = DateTime.UtcNow.AddMinutes(0);

            await SetupAsync(
                projectSnapshot,
                sourceSnapshot,
                lastSuccessfulBuildStartTimeUtc: lastBuildTime,
                lastItemsChangedAtUtc: itemChangeTime,
                upToDateCheckImplicitConfiguredInput: priorState,
                itemRemovedFromSourceSnapshot: true);

            await AssertNotUpToDateAsync(
                $"""
                The set of project items was changed more recently ({ToLocalTime(itemChangeTime)}) than the last successful build start time ({ToLocalTime(lastBuildTime)}), not up-to-date.
                    Compile item removed 'Input.cs' (CopyToOutputDirectory=Never, TargetPath='')
                """,
                "ProjectItemsChangedSinceLastSuccessfulBuildStart");
        }

        [Fact]
        public async Task IsUpToDateAsync_False_InputItemDoesNotExist()
        {
            var projectSnapshot = new Dictionary<string, IProjectRuleSnapshotModel>
            {
                [UpToDateCheckBuilt.SchemaName] = SimpleItems(@"bin\Debug\Built.dll")
            };

            var sourceSnapshot = new Dictionary<string, IProjectRuleSnapshotModel>
            {
                [Compile.SchemaName] = SimpleItems("Input.cs")
            };

            var itemChangedTime = DateTime.UtcNow.AddMinutes(-3);
            var builtTime       = DateTime.UtcNow.AddMinutes(-2);
            var lastBuildTime   = DateTime.UtcNow.AddMinutes(-1);

            await SetupAsync(
                projectSnapshot,
                sourceSnapshot,
                lastSuccessfulBuildStartTimeUtc: lastBuildTime,
                lastItemsChangedAtUtc: itemChangedTime);

            _fileSystem.AddFile(_builtPath, builtTime);

            await AssertNotUpToDateAsync(
                $"""
                Adding UpToDateCheckBuilt outputs:
                    {_builtPath}
                Adding project file inputs:
                    {_projectPath}
                Adding newest import input:
                    {_projectPath}
                Adding Compile inputs:
                    {_inputPath}
                Input Compile item '{_inputPath}' does not exist and is required, not up-to-date.
                """,
                "InputNotFound");
        }

        [Fact]
        public async Task IsUpToDateAsync_False_InputNewerThanBuiltOutput()
        {
            var projectSnapshot = new Dictionary<string, IProjectRuleSnapshotModel>
            {
                [UpToDateCheckBuilt.SchemaName] = SimpleItems(@"bin\Debug\Built.dll")
            };

            var sourceSnapshot = new Dictionary<string, IProjectRuleSnapshotModel>
            {
                [Compile.SchemaName] = SimpleItems("Input.cs")
            };

            var itemChangedTime = DateTime.UtcNow.AddMinutes(-4);
            var builtTime       = DateTime.UtcNow.AddMinutes(-3);
            var inputTime       = DateTime.UtcNow.AddMinutes(-2);
            var lastBuildTime   = DateTime.UtcNow.AddMinutes(-1);

            await SetupAsync(
                projectSnapshot,
                sourceSnapshot,
                lastSuccessfulBuildStartTimeUtc: lastBuildTime,
                lastItemsChangedAtUtc: itemChangedTime);

            _fileSystem.AddFile(_builtPath, builtTime);
            _fileSystem.AddFile(_inputPath, inputTime);

            await AssertNotUpToDateAsync(
                $"""
                Adding UpToDateCheckBuilt outputs:
                    {_builtPath}
                Adding project file inputs:
                    {_projectPath}
                Adding newest import input:
                    {_projectPath}
                Adding Compile inputs:
                    {_inputPath}
                Input Compile item '{_inputPath}' is newer ({ToLocalTime(inputTime)}) than earliest output '{_builtPath}' ({ToLocalTime(builtTime)}), not up-to-date.
                """,
                "InputNewerThanEarliestOutput");
        }

        [Fact]
        public async Task IsUpToDateAsync_False_InputChangedBetweenLastBuildStartAndAndEarliestOutput()
        {
            // This test covers a race condition described in https://github.com/dotnet/project-system/issues/4014

            var projectSnapshot = new Dictionary<string, IProjectRuleSnapshotModel>
            {
                [UpToDateCheckBuilt.SchemaName] = SimpleItems(@"bin\Debug\Built.dll")
            };

            var sourceSnapshot = new Dictionary<string, IProjectRuleSnapshotModel>
            {
                [Compile.SchemaName] = SimpleItems("Input.cs")
            };

            // The rule is that no input item should be modified since the last successful build started.

            var t0 = DateTime.UtcNow.AddMinutes(-5); // t0 Output file timestamp
            var t1 = DateTime.UtcNow.AddMinutes(-4); // t1 Input file timestamp
            var t2 = DateTime.UtcNow.AddMinutes(-3); // t2 Check up-to-date (false) and build
            var t3 = DateTime.UtcNow.AddMinutes(-2); // t3 Modify input file (during build)
            var t4 = DateTime.UtcNow.AddMinutes(-1); // t4 Produce first (earliest) output DLL (from t0 input)
                                                     // t5 Check incorrectly claims everything up-to-date, as t3 > t2 (inputTime > lastBuildStartTime)

            _fileSystem.AddFile(_builtPath, t0);
            _fileSystem.AddFile(_inputPath, t1);

            // Run test (t2)
            await SetupAsync(projectSnapshot, sourceSnapshot, lastSuccessfulBuildStartTimeUtc: t2);

            await AssertNotUpToDateAsync(
                $"""
                Adding UpToDateCheckBuilt outputs:
                    {_builtPath}
                Adding project file inputs:
                    {_projectPath}
                Adding newest import input:
                    {_projectPath}
                Adding Compile inputs:
                    {_inputPath}
                Input Compile item '{_inputPath}' is newer ({ToLocalTime(t1)}) than earliest output '{_builtPath}' ({ToLocalTime(t0)}), not up-to-date.
                """,
                "InputNewerThanEarliestOutput");

            // Modify input while build in progress (t3)
            _fileSystem.AddFile(_inputPath, t3);

            // Update write time of output (t4)
            _fileSystem.AddFile(_builtPath, t4);

            // Run check again (t5)
            await AssertNotUpToDateAsync(
                $"""
                Adding UpToDateCheckBuilt outputs:
                    {_builtPath}
                Adding project file inputs:
                    {_projectPath}
                Adding newest import input:
                    {_projectPath}
                Adding Compile inputs:
                    {_inputPath}
                Input Compile item '{_inputPath}' ({ToLocalTime(t3)}) has been modified since the last successful build started ({ToLocalTime(t2)}), not up-to-date.
                """,
                "InputModifiedSinceLastSuccessfulBuildStart");
        }

        [Fact]
        public async Task IsUpToDateAsync_True_BuildAfterRebuild()
        {
            var projectSnapshot = new Dictionary<string, IProjectRuleSnapshotModel>
            {
                [UpToDateCheckBuilt.SchemaName] = SimpleItems(@"bin\Debug\Built.dll")
            };

            var sourceSnapshot = new Dictionary<string, IProjectRuleSnapshotModel>
            {
                [Compile.SchemaName] = SimpleItems("Input.cs")
            };

            // If an input was modified since the last successful build started, not up-to-date.

            var t0 = DateTime.Now.Date;    // t0 Output file timestamp
            var t1 = t0.AddMinutes(1);     // t1 Input file timestamp
                                           //    Check up-to-date (false)
            var t2 = t0.AddMinutes(2);     // t2 Start and complete a successful build)
            var t3 = t0.AddMinutes(3);     // t3 Modify input file
            var t4 = t0.AddMinutes(4);     // t4 Rebuild (firing build events but not checking up-to-date)
            var t5 = t0.AddMinutes(5);     // t5 Produce first (earliest) output DLL (from t0 input)
                                           // t6 Check correctly claims everything up-to-date, as t3 < t5

            _fileSystem.AddFile(_builtPath, t0);
            _fileSystem.AddFile(_inputPath, t1);

            // Run test (t2)
            await SetupAsync(projectSnapshot, sourceSnapshot, lastSuccessfulBuildStartTimeUtc: t0.AddMinutes(-1));

            await AssertNotUpToDateAsync(
                $"""
                Adding UpToDateCheckBuilt outputs:
                    {_builtPath}
                Adding project file inputs:
                    {_projectPath}
                Adding newest import input:
                    {_projectPath}
                Adding Compile inputs:
                    {_inputPath}
                Input Compile item '{_inputPath}' is newer ({ToLocalTime(t1)}) than earliest output '{_builtPath}' ({ToLocalTime(t0)}), not up-to-date.
                """,
                "InputNewerThanEarliestOutput");

            // Build (t2)
            ((IBuildUpToDateCheckProviderInternal)_buildUpToDateCheck).NotifyBuildStarting(buildStartTimeUtc: t2);
            await ((IBuildUpToDateCheckProviderInternal)_buildUpToDateCheck).NotifyBuildCompletedAsync(wasSuccessful: true, isRebuild: false);

            // Modify input (t3)
            _fileSystem.AddFile(_inputPath, t3);

            // Rebuild (t4)
            ((IBuildUpToDateCheckProviderInternal)_buildUpToDateCheck).NotifyBuildStarting(buildStartTimeUtc: t4);
            await ((IBuildUpToDateCheckProviderInternal)_buildUpToDateCheck).NotifyBuildCompletedAsync(wasSuccessful: true, isRebuild: true);

            // Update output (t5)
            _fileSystem.AddFile(_builtPath, t5);

            // Run check again (t6)
            await AssertUpToDateAsync(
                $"""
                Adding UpToDateCheckBuilt outputs:
                    {_builtPath}
                Adding project file inputs:
                    {_projectPath}
                Adding newest import input:
                    {_projectPath}
                Adding Compile inputs:
                    {_inputPath}
                No inputs are newer than earliest output '{_builtPath}' ({ToLocalTime(t5)}). Newest input is '{_inputPath}' ({ToLocalTime(t3)}).
                Project is up-to-date.
                """);
        }

        [Fact]
        public async Task IsUpToDateAsync_True_NewProjectRebuiltThenBuilt()
        {
            var projectSnapshot = new Dictionary<string, IProjectRuleSnapshotModel>
            {
                [UpToDateCheckBuilt.SchemaName] = SimpleItems(@"bin\Debug\Built.dll")
            };

            var sourceSnapshot = new Dictionary<string, IProjectRuleSnapshotModel>
            {
                [Compile.SchemaName] = SimpleItems("Input.cs")
            };

            // The rule is that no input item should be modified since the last successful build started.

            var t0 = DateTime.UtcNow.AddMinutes(-3); // t0 Input file timestamp
            var t1 = DateTime.UtcNow.AddMinutes(-2); // t1 Rebuild (sets output file timestamp)
            var t2 = DateTime.UtcNow.AddMinutes(-1); // t2 Check up-to-date (true)

            _fileSystem.AddFile(_inputPath, t0);

            _fileSystem.AddFile(_builtPath, t1);

            await SetupAsync(projectSnapshot, sourceSnapshot, lastSuccessfulBuildStartTimeUtc: t1);

            // Rebuild (t1)
            ((IBuildUpToDateCheckProviderInternal)_buildUpToDateCheck).NotifyBuildStarting(buildStartTimeUtc: t1);
            await ((IBuildUpToDateCheckProviderInternal)_buildUpToDateCheck).NotifyBuildCompletedAsync(wasSuccessful: true, isRebuild: true);

            // Run test (t2)
            await AssertUpToDateAsync(
                $"""
                Adding UpToDateCheckBuilt outputs:
                    {_builtPath}
                Adding project file inputs:
                    {_projectPath}
                Adding newest import input:
                    {_projectPath}
                Adding Compile inputs:
                    {_inputPath}
                No inputs are newer than earliest output '{_builtPath}' ({ToLocalTime(t1)}). Newest input is '{_inputPath}' ({ToLocalTime(t0)}).
                Project is up-to-date.
                """);
        }

        [Fact]
        public async Task IsUpToDateAsync_False_CompileItemNewerThanCustomOutput()
        {
            var projectSnapshot = new Dictionary<string, IProjectRuleSnapshotModel>
            {
                [UpToDateCheckOutput.SchemaName] = SimpleItems("Output")
            };

            var sourceSnapshot = new Dictionary<string, IProjectRuleSnapshotModel>
            {
                [Compile.SchemaName] = SimpleItems("Input.cs")
            };

            var itemChangeTime  = DateTime.UtcNow.AddMinutes(-4);
            var outputTime      = DateTime.UtcNow.AddMinutes(-3);
            var compileItemTime = DateTime.UtcNow.AddMinutes(-2);
            var lastBuildTime   = DateTime.UtcNow.AddMinutes(-1);

            await SetupAsync(
                projectSnapshot,
                sourceSnapshot,
                lastSuccessfulBuildStartTimeUtc: lastBuildTime,
                lastItemsChangedAtUtc: itemChangeTime);

            _fileSystem.AddFile(@"C:\Dev\Solution\Project\Output", outputTime);
            _fileSystem.AddFile(_inputPath, compileItemTime);

            await AssertNotUpToDateAsync(
                $"""
                Adding UpToDateCheckOutput outputs:
                    C:\Dev\Solution\Project\Output
                Adding project file inputs:
                    {_projectPath}
                Adding newest import input:
                    {_projectPath}
                Adding Compile inputs:
                    {_inputPath}
                Input Compile item '{_inputPath}' is newer ({ToLocalTime(compileItemTime)}) than earliest output 'C:\Dev\Solution\Project\Output' ({ToLocalTime(outputTime)}), not up-to-date.
                """,
                "InputNewerThanEarliestOutput");
        }

        [Fact]
        public async Task IsUpToDateAsync_True_CopyReferenceInputsOlderThanMarkerOutput()
        {
            var projectSnapshot = new Dictionary<string, IProjectRuleSnapshotModel>
            {
                [CopyUpToDateMarker.SchemaName] = SimpleItems("OutputMarker"),
                [ResolvedCompilationReference.SchemaName] = new IProjectRuleSnapshotModel
                {
                    Items = new Dictionary<string, IImmutableDictionary<string, string>>(StringComparers.ItemNames)
                    {
                        {
                            "Reference1",
                            ImmutableStringDictionary<string>.EmptyOrdinal
                                .Add("CopyUpToDateMarker", "Reference1MarkerPath")
                                .Add("ResolvedPath", "Reference1ResolvedPath")
                                .Add("OriginalPath", "Reference1OriginalPath")
                        }
                    }
                }
            };

            var lastBuildTime = DateTime.UtcNow.AddMinutes(-5);

            await SetupAsync(projectSnapshot: projectSnapshot, lastSuccessfulBuildStartTimeUtc: lastBuildTime);

            var resolvedTime = DateTime.UtcNow.AddMinutes(-4);
            var markerTime   = DateTime.UtcNow.AddMinutes(-3);
            var originalTime = DateTime.UtcNow.AddMinutes(-2);
            var outputTime   = DateTime.UtcNow.AddMinutes(-1);

            _fileSystem.AddFile(@"C:\Dev\Solution\Project\OutputMarker", outputTime);
            _fileSystem.AddFile("Reference1ResolvedPath", resolvedTime);
            _fileSystem.AddFile("Reference1MarkerPath", markerTime);
            _fileSystem.AddFile("Reference1OriginalPath", originalTime);

            await AssertUpToDateAsync(
                $"""
                No build outputs defined.
                Write timestamp on output marker is {ToLocalTime(outputTime)} on 'C:\Dev\Solution\Project\OutputMarker'.
                Adding input reference copy markers:
                    Reference1OriginalPath
                    Reference1MarkerPath
                Project is up-to-date.
                """);
        }

        [Fact]
        public async Task IsUpToDateAsync_False_CopyReferenceInputNewerThanMarkerOutput()
        {
            var projectSnapshot = new Dictionary<string, IProjectRuleSnapshotModel>
            {
                [CopyUpToDateMarker.SchemaName] = SimpleItems("OutputMarker"),
                [ResolvedCompilationReference.SchemaName] = new IProjectRuleSnapshotModel
                {
                    Items = new Dictionary<string, IImmutableDictionary<string, string>>(StringComparers.ItemNames)
                    {
                        {
                            "Reference1",
                            ImmutableStringDictionary<string>.EmptyOrdinal
                                .Add("CopyUpToDateMarker", "Reference1MarkerPath")
                                .Add("ResolvedPath", "Reference1ResolvedPath")
                                .Add("OriginalPath", "Reference1OriginalPath")
                        }
                    }
                }
            };

            var lastBuildTime = DateTime.UtcNow.AddMinutes(-5);

            await SetupAsync(projectSnapshot: projectSnapshot, lastSuccessfulBuildStartTimeUtc: lastBuildTime);

            var outputTime   = DateTime.UtcNow.AddMinutes(-4);
            var resolvedTime = DateTime.UtcNow.AddMinutes(-3);
            var markerTime   = DateTime.UtcNow.AddMinutes(-2);
            var originalTime = DateTime.UtcNow.AddMinutes(-1);

            _fileSystem.AddFile(@"C:\Dev\Solution\Project\OutputMarker", outputTime);
            _fileSystem.AddFile("Reference1ResolvedPath", resolvedTime);
            _fileSystem.AddFile("Reference1MarkerPath", markerTime);
            _fileSystem.AddFile("Reference1OriginalPath", originalTime);

            await AssertNotUpToDateAsync(
                $"""
                No build outputs defined.
                Write timestamp on output marker is {ToLocalTime(outputTime)} on 'C:\Dev\Solution\Project\OutputMarker'.
                Adding input reference copy markers:
                    Reference1OriginalPath
                Input marker 'Reference1OriginalPath' is newer ({ToLocalTime(originalTime)}) than output marker 'C:\Dev\Solution\Project\OutputMarker' ({ToLocalTime(outputTime)}), not up-to-date.
                """,
                "InputMarkerNewerThanOutputMarker");
        }

        [Fact]
        public async Task IsUpToDateAsync_False_AnalyzerReferenceNewerThanEarliestOutput()
        {
            var projectSnapshot = new Dictionary<string, IProjectRuleSnapshotModel>
            {
                [UpToDateCheckBuilt.SchemaName] = SimpleItems(@"bin\Debug\Built.dll"),
                [ResolvedAnalyzerReference.SchemaName] = ItemWithMetadata("Analyzer1", "ResolvedPath", "Analyzer1ResolvedPath")
            };

            var itemChangeTime = DateTime.UtcNow.AddMinutes(-4);
            var outputTime     = DateTime.UtcNow.AddMinutes(-3);
            var inputTime      = DateTime.UtcNow.AddMinutes(-2);
            var lastBuildTime  = DateTime.UtcNow.AddMinutes(-1);

            await SetupAsync(
                projectSnapshot,
                lastSuccessfulBuildStartTimeUtc: lastBuildTime,
                lastItemsChangedAtUtc: itemChangeTime);

            var analyzerItem = @"C:\Dev\Solution\Project\Analyzer1ResolvedPath";
            
            _fileSystem.AddFile(_builtPath, outputTime);
            _fileSystem.AddFile(analyzerItem, inputTime);

            await AssertNotUpToDateAsync(
                $"""
                Adding UpToDateCheckBuilt outputs:
                    {_builtPath}
                Adding project file inputs:
                    {_projectPath}
                Adding newest import input:
                    {_projectPath}
                Adding ResolvedAnalyzerReference inputs:
                    {analyzerItem}
                Input ResolvedAnalyzerReference item '{analyzerItem}' is newer ({ToLocalTime(inputTime)}) than earliest output '{_builtPath}' ({ToLocalTime(outputTime)}), not up-to-date.
                """,
                "InputNewerThanEarliestOutput");
        }

        [Fact]
        public async Task IsUpToDateAsync_False_CompilationReferenceNewerThanEarliestOutput()
        {
            var resolvedReferencePath = @"C:\Dev\Solution\Project\Reference1ResolvedPath";

            var projectSnapshot = new Dictionary<string, IProjectRuleSnapshotModel>
            {
                [UpToDateCheckBuilt.SchemaName] = SimpleItems(@"bin\Debug\Built.dll"),
                [ResolvedCompilationReference.SchemaName] = new IProjectRuleSnapshotModel
                {
                    Items = new Dictionary<string, IImmutableDictionary<string, string>>(StringComparers.ItemNames)
                    {
                        {
                            "Reference1",
                            ImmutableStringDictionary<string>.EmptyOrdinal
                                .Add("CopyUpToDateMarker", "Reference1MarkerPath")
                                .Add("ResolvedPath", resolvedReferencePath)
                                .Add("OriginalPath", @"..\Project\Reference1OriginalPath")
                        }
                    }
                }
            };

            var itemChangeTime = DateTime.UtcNow.AddMinutes(-4);
            var lastBuildTime  = DateTime.UtcNow.AddMinutes(-3);
            var outputTime     = DateTime.UtcNow.AddMinutes(-2);
            var inputTime      = DateTime.UtcNow.AddMinutes(-1);

            await SetupAsync(
                projectSnapshot,
                lastSuccessfulBuildStartTimeUtc: lastBuildTime,
                lastItemsChangedAtUtc: itemChangeTime);

            _fileSystem.AddFile(_builtPath, outputTime);
            _fileSystem.AddFile(resolvedReferencePath, inputTime);

            await AssertNotUpToDateAsync(
                $"""
                Adding UpToDateCheckBuilt outputs:
                    {_builtPath}
                Adding project file inputs:
                    {_projectPath}
                Adding newest import input:
                    {_projectPath}
                Adding ResolvedCompilationReference inputs:
                    {resolvedReferencePath}
                Input ResolvedCompilationReference item 'C:\Dev\Solution\Project\Reference1ResolvedPath' is newer ({ToLocalTime(inputTime)}) than earliest output '{_builtPath}' ({ToLocalTime(outputTime)}), not up-to-date.
                """,
                "InputNewerThanEarliestOutput");
        }

        [Fact]
        public async Task IsUpToDateAsync_False_UpToDateCheckInputNewerThanEarliestOutput()
        {
            var projectSnapshot = new Dictionary<string, IProjectRuleSnapshotModel>
            {
                [UpToDateCheckBuilt.SchemaName] = SimpleItems(@"bin\Debug\Built.dll"),
                [UpToDateCheckInput.SchemaName] = SimpleItems("Item1", "Item2")
            };

            var itemChangeTime = DateTime.UtcNow.AddMinutes(-4);
            var lastBuildTime  = DateTime.UtcNow.AddMinutes(-3);
            var outputTime     = DateTime.UtcNow.AddMinutes(-2);
            var inputTime      = DateTime.UtcNow.AddMinutes(-1);

            await SetupAsync(
                projectSnapshot,
                lastSuccessfulBuildStartTimeUtc: lastBuildTime,
                lastItemsChangedAtUtc: itemChangeTime);

            _fileSystem.AddFile(_builtPath, outputTime);
            _fileSystem.AddFile(@"C:\Dev\Solution\Project\Item1", inputTime);
            _fileSystem.AddFile(@"C:\Dev\Solution\Project\Item2", outputTime);

            await AssertNotUpToDateAsync(
                $"""
                Adding UpToDateCheckBuilt outputs:
                    {_builtPath}
                Adding project file inputs:
                    {_projectPath}
                Adding newest import input:
                    {_projectPath}
                Adding UpToDateCheckInput inputs:
                    C:\Dev\Solution\Project\Item1
                Input UpToDateCheckInput item 'C:\Dev\Solution\Project\Item1' is newer ({ToLocalTime(inputTime)}) than earliest output '{_builtPath}' ({ToLocalTime(outputTime)}), not up-to-date.
                """,
                "InputNewerThanEarliestOutput");
        }

        [Fact]
        public async Task IsUpToDateAsync_False_Sets_InputNewerThanOutput()
        {
            var projectSnapshot = new Dictionary<string, IProjectRuleSnapshotModel>
            {
                [UpToDateCheckBuilt.SchemaName] = SimpleItems(@"bin\Debug\Built.dll"),
                [UpToDateCheckInput.SchemaName] = ItemWithMetadata("Input1", "Set", "Set1"),
                [UpToDateCheckOutput.SchemaName] = ItemWithMetadata("Output1", "Set", "Set1")
            };

            var itemChangeTime = DateTime.UtcNow.AddMinutes(-4);
            var lastBuildTime  = DateTime.UtcNow.AddMinutes(-3);
            var outputTime     = DateTime.UtcNow.AddMinutes(-2);
            var inputTime      = DateTime.UtcNow.AddMinutes(-1);

            await SetupAsync(
                projectSnapshot,
                lastSuccessfulBuildStartTimeUtc: lastBuildTime,
                lastItemsChangedAtUtc: itemChangeTime);

            _fileSystem.AddFile(@"C:\Dev\Solution\Project\Input1", inputTime);
            _fileSystem.AddFile(@"C:\Dev\Solution\Project\Output1", outputTime);
            _fileSystem.AddFile(_builtPath, outputTime);

            await AssertNotUpToDateAsync(
                $"""
                Adding UpToDateCheckBuilt outputs:
                    {_builtPath}
                Adding project file inputs:
                    {_projectPath}
                Adding newest import input:
                    {_projectPath}
                No inputs are newer than earliest output '{_builtPath}' ({ToLocalTime(outputTime)}). Newest input is '{_projectPath}' ({ToLocalTime(_projectFileTimeUtc)}).
                Comparing timestamps of inputs and outputs in Set="Set1":
                    Adding UpToDateCheckOutput outputs in Set="Set1":
                        C:\Dev\Solution\Project\Output1
                    Adding UpToDateCheckInput inputs in Set="Set1":
                        C:\Dev\Solution\Project\Input1
                Input UpToDateCheckInput item 'C:\Dev\Solution\Project\Input1' is newer ({ToLocalTime(inputTime)}) than earliest output 'C:\Dev\Solution\Project\Output1' ({ToLocalTime(outputTime)}), not up-to-date.
                """,
                "InputNewerThanEarliestOutput");
        }

        [Fact]
        public async Task IsUpToDateAsync_True_Sets_InputOlderThanOutput_MultipleSets()
        {
            var projectSnapshot = new Dictionary<string, IProjectRuleSnapshotModel>
            {
                [UpToDateCheckBuilt.SchemaName] = SimpleItems(@"bin\Debug\Built.dll"),
                [UpToDateCheckInput.SchemaName] = Union(ItemWithMetadata("Input1", "Set", "Set1"), ItemWithMetadata("Input2", "Set", "Set2")),
                [UpToDateCheckOutput.SchemaName] = Union(ItemWithMetadata("Output1", "Set", "Set1"), ItemWithMetadata("Output2", "Set", "Set2"))
            };

            var itemChangeTime = DateTime.UtcNow.AddMinutes(-6);
            var inputTime1     = DateTime.UtcNow.AddMinutes(-5);
            var outputTime1    = DateTime.UtcNow.AddMinutes(-4);
            var inputTime2     = DateTime.UtcNow.AddMinutes(-3);
            var outputTime2    = DateTime.UtcNow.AddMinutes(-2);
            var lastBuildTime  = DateTime.UtcNow.AddMinutes(-1);

            await SetupAsync(
                projectSnapshot,
                lastSuccessfulBuildStartTimeUtc: lastBuildTime,
                lastItemsChangedAtUtc: itemChangeTime);

            _fileSystem.AddFile(@"C:\Dev\Solution\Project\Input1", inputTime1);
            _fileSystem.AddFile(@"C:\Dev\Solution\Project\Output1", outputTime1);
            _fileSystem.AddFile(@"C:\Dev\Solution\Project\Input2", inputTime2);
            _fileSystem.AddFile(@"C:\Dev\Solution\Project\Output2", outputTime2);
            _fileSystem.AddFile(_builtPath, outputTime1);

            await AssertUpToDateAsync(
                $"""
                Adding UpToDateCheckBuilt outputs:
                    {_builtPath}
                Adding project file inputs:
                    {_projectPath}
                Adding newest import input:
                    {_projectPath}
                No inputs are newer than earliest output '{_builtPath}' ({ToLocalTime(outputTime1)}). Newest input is '{_projectPath}' ({ToLocalTime(_projectFileTimeUtc)}).
                Comparing timestamps of inputs and outputs in Set="Set1":
                    Adding UpToDateCheckOutput outputs in Set="Set1":
                        C:\Dev\Solution\Project\Output1
                    Adding UpToDateCheckInput inputs in Set="Set1":
                        C:\Dev\Solution\Project\Input1
                    In Set="Set1", no inputs are newer than earliest output 'C:\Dev\Solution\Project\Output1' ({ToLocalTime(outputTime1)}). Newest input is 'C:\Dev\Solution\Project\Input1' ({ToLocalTime(inputTime1)}).
                Comparing timestamps of inputs and outputs in Set="Set2":
                    Adding UpToDateCheckOutput outputs in Set="Set2":
                        C:\Dev\Solution\Project\Output2
                    Adding UpToDateCheckInput inputs in Set="Set2":
                        C:\Dev\Solution\Project\Input2
                    In Set="Set2", no inputs are newer than earliest output 'C:\Dev\Solution\Project\Output2' ({ToLocalTime(outputTime2)}). Newest input is 'C:\Dev\Solution\Project\Input2' ({ToLocalTime(inputTime2)}).
                Project is up-to-date.
                """);
        }

        [Fact]
        public async Task IsUpToDateAsync_False_Sets_InputNewerThanOutput_MultipleSets()
        {var projectSnapshot = new Dictionary<string, IProjectRuleSnapshotModel>
            {
                [UpToDateCheckBuilt.SchemaName] = SimpleItems(@"bin\Debug\Built.dll"),
                [UpToDateCheckInput.SchemaName] = Union(ItemWithMetadata("Input1", "Set", "Set1"), ItemWithMetadata("Input2", "Set", "Set2")),
                [UpToDateCheckOutput.SchemaName] = Union(ItemWithMetadata("Output1", "Set", "Set1"), ItemWithMetadata("Output2", "Set", "Set2"))
            };

            var itemChangeTime = DateTime.UtcNow.AddMinutes(-6);
            var inputTime1     = DateTime.UtcNow.AddMinutes(-5);
            var outputTime1    = DateTime.UtcNow.AddMinutes(-4);
            var outputTime2    = DateTime.UtcNow.AddMinutes(-3);
            var inputTime2     = DateTime.UtcNow.AddMinutes(-2);
            var lastBuildTime  = DateTime.UtcNow.AddMinutes(-1);

            await SetupAsync(
                projectSnapshot,
                lastSuccessfulBuildStartTimeUtc: lastBuildTime,
                lastItemsChangedAtUtc: itemChangeTime);

            _fileSystem.AddFile(@"C:\Dev\Solution\Project\Input1", inputTime1);
            _fileSystem.AddFile(@"C:\Dev\Solution\Project\Output1", outputTime1);
            _fileSystem.AddFile(@"C:\Dev\Solution\Project\Input2", inputTime2);
            _fileSystem.AddFile(@"C:\Dev\Solution\Project\Output2", outputTime2);
            _fileSystem.AddFile(_builtPath, outputTime1);

            await AssertNotUpToDateAsync(
                $"""
                Adding UpToDateCheckBuilt outputs:
                    {_builtPath}
                Adding project file inputs:
                    {_projectPath}
                Adding newest import input:
                    {_projectPath}
                No inputs are newer than earliest output '{_builtPath}' ({ToLocalTime(outputTime1)}). Newest input is '{_projectPath}' ({ToLocalTime(_projectFileTimeUtc)}).
                Comparing timestamps of inputs and outputs in Set="Set1":
                    Adding UpToDateCheckOutput outputs in Set="Set1":
                        C:\Dev\Solution\Project\Output1
                    Adding UpToDateCheckInput inputs in Set="Set1":
                        C:\Dev\Solution\Project\Input1
                    In Set="Set1", no inputs are newer than earliest output 'C:\Dev\Solution\Project\Output1' ({ToLocalTime(outputTime1)}). Newest input is 'C:\Dev\Solution\Project\Input1' ({ToLocalTime(inputTime1)}).
                Comparing timestamps of inputs and outputs in Set="Set2":
                    Adding UpToDateCheckOutput outputs in Set="Set2":
                        C:\Dev\Solution\Project\Output2
                    Adding UpToDateCheckInput inputs in Set="Set2":
                        C:\Dev\Solution\Project\Input2
                Input UpToDateCheckInput item 'C:\Dev\Solution\Project\Input2' is newer ({ToLocalTime(inputTime2)}) than earliest output 'C:\Dev\Solution\Project\Output2' ({ToLocalTime(outputTime2)}), not up-to-date.
                """,
                "InputNewerThanEarliestOutput");
        }

        [Fact]
        public async Task IsUpToDateAsync_False_Sets_InputNewerThanOutput_ItemInMultipleSets()
        {
            var projectSnapshot = new Dictionary<string, IProjectRuleSnapshotModel>
            {
                [UpToDateCheckBuilt.SchemaName] = SimpleItems(@"bin\Debug\Built.dll"),
                [UpToDateCheckInput.SchemaName] = ItemWithMetadata("Input.cs", "Set", "Set1;Set2"),
                [UpToDateCheckOutput.SchemaName] = Union(ItemWithMetadata("Output1", "Set", "Set1"), ItemWithMetadata("Output2", "Set", "Set2"))
            };

            var itemChangeTime = DateTime.UtcNow.AddMinutes(-5);
            var outputTime2    = DateTime.UtcNow.AddMinutes(-4);
            var inputTime      = DateTime.UtcNow.AddMinutes(-3);
            var outputTime1    = DateTime.UtcNow.AddMinutes(-2);
            var lastBuildTime  = DateTime.UtcNow.AddMinutes(-1);
            await SetupAsync(
                projectSnapshot,
                lastSuccessfulBuildStartTimeUtc: lastBuildTime,
                lastItemsChangedAtUtc: itemChangeTime);

            _fileSystem.AddFile(_inputPath, inputTime);
            _fileSystem.AddFile(@"C:\Dev\Solution\Project\Output1", outputTime1);
            _fileSystem.AddFile(@"C:\Dev\Solution\Project\Output2", outputTime2);
            _fileSystem.AddFile(_builtPath, outputTime1);

            await AssertNotUpToDateAsync(
                $"""
                Adding UpToDateCheckBuilt outputs:
                    {_builtPath}
                Adding project file inputs:
                    {_projectPath}
                Adding newest import input:
                    {_projectPath}
                No inputs are newer than earliest output '{_builtPath}' ({ToLocalTime(outputTime1)}). Newest input is '{_projectPath}' ({ToLocalTime(_projectFileTimeUtc)}).
                Comparing timestamps of inputs and outputs in Set="Set1":
                    Adding UpToDateCheckOutput outputs in Set="Set1":
                        C:\Dev\Solution\Project\Output1
                    Adding UpToDateCheckInput inputs in Set="Set1":
                        C:\Dev\Solution\Project\Input.cs
                    In Set="Set1", no inputs are newer than earliest output 'C:\Dev\Solution\Project\Output1' ({ToLocalTime(outputTime1)}). Newest input is '{_inputPath}' ({ToLocalTime(inputTime)}).
                Comparing timestamps of inputs and outputs in Set="Set2":
                    Adding UpToDateCheckOutput outputs in Set="Set2":
                        C:\Dev\Solution\Project\Output2
                    Adding UpToDateCheckInput inputs in Set="Set2":
                        C:\Dev\Solution\Project\Input.cs
                Input UpToDateCheckInput item '{_inputPath}' is newer ({ToLocalTime(inputTime)}) than earliest output 'C:\Dev\Solution\Project\Output2' ({ToLocalTime(outputTime2)}), not up-to-date.
                """,
                "InputNewerThanEarliestOutput");
        }

        [Fact]
        public async Task IsUpToDateAsync_True_Sets_InputOnly()
        {
            var projectSnapshot = new Dictionary<string, IProjectRuleSnapshotModel>
            {
                [UpToDateCheckBuilt.SchemaName] = SimpleItems(@"bin\Debug\Built.dll"),
                [UpToDateCheckInput.SchemaName] = ItemWithMetadata("Input1", "Set", "Set1"),
            };

            var itemChangeTime = DateTime.UtcNow.AddMinutes(-4);
            var lastBuildTime  = DateTime.UtcNow.AddMinutes(-3);
            var buildTime      = DateTime.UtcNow.AddMinutes(-2);
            var inputTime      = DateTime.UtcNow.AddMinutes(-1);

            await SetupAsync(
                projectSnapshot,
                lastSuccessfulBuildStartTimeUtc: lastBuildTime,
                lastItemsChangedAtUtc: itemChangeTime);

            _fileSystem.AddFile(@"C:\Dev\Solution\Project\Input1", inputTime);
            _fileSystem.AddFile(_builtPath, buildTime);

            await AssertUpToDateAsync(
                $"""
                Adding UpToDateCheckBuilt outputs:
                    {_builtPath}
                Adding project file inputs:
                    {_projectPath}
                Adding newest import input:
                    {_projectPath}
                No inputs are newer than earliest output '{_builtPath}' ({ToLocalTime(buildTime)}). Newest input is '{_projectPath}' ({ToLocalTime(_projectFileTimeUtc)}).
                Comparing timestamps of inputs and outputs in Set="Set1":
                    No build outputs defined in Set="Set1".
                Project is up-to-date.
                """);
        }

        [Fact]
        public async Task IsUpToDateAsync_True_Sets_OutputOnly()
        {
            var projectSnapshot = new Dictionary<string, IProjectRuleSnapshotModel>
            {
                [UpToDateCheckBuilt.SchemaName] = SimpleItems(@"bin\Debug\Built.dll"),
                [UpToDateCheckOutput.SchemaName] = ItemWithMetadata("Output1", "Set", "Set1")
            };

            var itemChangeTime = DateTime.UtcNow.AddMinutes(-3);
            var lastBuildTime  = DateTime.UtcNow.AddMinutes(-2);
            var outputTime     = DateTime.UtcNow.AddMinutes(-1);

            await SetupAsync(
                projectSnapshot,
                lastSuccessfulBuildStartTimeUtc: lastBuildTime,
                lastItemsChangedAtUtc: itemChangeTime);

            _fileSystem.AddFile(@"C:\Dev\Solution\Project\Output1", outputTime);
            _fileSystem.AddFile(_builtPath, outputTime);

            await AssertUpToDateAsync(
                $"""
                Adding UpToDateCheckBuilt outputs:
                    {_builtPath}
                Adding project file inputs:
                    {_projectPath}
                Adding newest import input:
                    {_projectPath}
                No inputs are newer than earliest output '{_builtPath}' ({ToLocalTime(outputTime)}). Newest input is '{_projectPath}' ({ToLocalTime(_projectFileTimeUtc)}).
                Comparing timestamps of inputs and outputs in Set="Set1":
                    Adding UpToDateCheckOutput outputs in Set="Set1":
                        C:\Dev\Solution\Project\Output1
                    No inputs defined in Set="Set1".
                Project is up-to-date.
                """);
        }

        [Fact(Skip = "https://github.com/dotnet/project-system/issues/8642")]
        public async Task IsUpToDateAsync_False_Kinds_InputNewerThanOutput_WithIgnoredKind()
        {
            var projectSnapshot = new Dictionary<string, IProjectRuleSnapshotModel>
            {
                [UpToDateCheckBuilt.SchemaName] = ItemsWithMetadata(("Built", "Kind", ""), ("IgnoredBuilt.dll", "Kind", "Ignored")),
                [UpToDateCheckInput.SchemaName] = ItemsWithMetadata(("Input", "Kind", ""), ("IgnoredInput.cs", "Kind", "Ignored")),
                [UpToDateCheckOutput.SchemaName] = ItemsWithMetadata(("Output", "Kind", ""), ("IgnoredOutput", "Kind", "Ignored"))
            };

            var itemChangeTime = DateTime.UtcNow.AddMinutes(-4);
            var lastBuildTime  = DateTime.UtcNow.AddMinutes(-3);
            var outputTime     = DateTime.UtcNow.AddMinutes(-2);
            var inputTime      = DateTime.UtcNow.AddMinutes(-1);

            await SetupAsync(
                projectSnapshot,
                lastSuccessfulBuildStartTimeUtc: lastBuildTime,
                lastItemsChangedAtUtc: itemChangeTime);

            _fileSystem.AddFile(@"C:\Dev\Solution\Project\Input", inputTime);
            _fileSystem.AddFile(@"C:\Dev\Solution\Project\Output", outputTime);
            _fileSystem.AddFile(@"C:\Dev\Solution\Project\Built", outputTime);

            await AssertNotUpToDateAsync(
                $"""
                Ignoring up-to-date check items with Kind="Ignored"
                Adding UpToDateCheckOutput outputs:
                    C:\Dev\Solution\Project\Output
                    Skipping 'C:\Dev\Solution\Project\IgnoredOutput' with ignored Kind="Ignored"
                Adding UpToDateCheckBuilt outputs:
                    C:\Dev\Solution\Project\Built
                    Skipping 'C:\Dev\Solution\Project\IgnoredBuilt.dll' with ignored Kind="Ignored"
                Adding project file inputs:
                    {_projectPath}
                Adding newest import input:
                    {_projectPath}
                Adding UpToDateCheckInput inputs:
                    C:\Dev\Solution\Project\Input
                Input UpToDateCheckInput item 'C:\Dev\Solution\Project\Input' is newer ({ToLocalTime(inputTime)}) than earliest output 'C:\Dev\Solution\Project\Output' ({ToLocalTime(outputTime)}), not up-to-date.
                """,
                "InputNewerThanEarliestOutput",
                ignoreKinds: "Ignored");
        }

        [Fact(Skip = "https://github.com/dotnet/project-system/issues/8642")]
        public async Task IsUpToDateAsync_False_Kinds_InputNewerThanOutput_NoKindIgnored()
        {
            var projectSnapshot = new Dictionary<string, IProjectRuleSnapshotModel>
            {
                [UpToDateCheckBuilt.SchemaName] = ItemsWithMetadata(("Built", "Kind", ""), ("TaggedBuilt", "Kind", "Tagged")),
                [UpToDateCheckInput.SchemaName] = ItemsWithMetadata(("Input", "Kind", ""), ("TaggedInput", "Kind", "Tagged")),
                [UpToDateCheckOutput.SchemaName] = ItemsWithMetadata(("Output", "Kind", ""), ("TaggedOutput", "Kind", "Tagged"))
            };

            var itemChangeTime = DateTime.UtcNow.AddMinutes(-6);
            var input2Time     = DateTime.UtcNow.AddMinutes(-5);
            var lastBuildTime  = DateTime.UtcNow.AddMinutes(-4);
            var output1Time    = DateTime.UtcNow.AddMinutes(-3);
            var output2Time    = DateTime.UtcNow.AddMinutes(-2);
            var input1Time     = DateTime.UtcNow.AddMinutes(-1);

            await SetupAsync(
                projectSnapshot,
                lastSuccessfulBuildStartTimeUtc: lastBuildTime,
                lastItemsChangedAtUtc: itemChangeTime);

            _fileSystem.AddFile(@"C:\Dev\Solution\Project\Input",        input1Time);
            _fileSystem.AddFile(@"C:\Dev\Solution\Project\TaggedInput",  input2Time);
            _fileSystem.AddFile(@"C:\Dev\Solution\Project\Output",       output1Time);
            _fileSystem.AddFile(@"C:\Dev\Solution\Project\TaggedOutput", output2Time);
            _fileSystem.AddFile(@"C:\Dev\Solution\Project\Built",        output1Time);
            _fileSystem.AddFile(@"C:\Dev\Solution\Project\TaggedBuilt",  output2Time);

            await AssertNotUpToDateAsync(
                $"""
                Adding UpToDateCheckOutput outputs:
                    C:\Dev\Solution\Project\Output
                    C:\Dev\Solution\Project\TaggedOutput
                Adding UpToDateCheckBuilt outputs:
                    C:\Dev\Solution\Project\Built
                    C:\Dev\Solution\Project\TaggedBuilt
                Adding project file inputs:
                    {_projectPath}
                Adding newest import input:
                    {_projectPath}
                Adding UpToDateCheckInput inputs:
                    C:\Dev\Solution\Project\Input
                Input UpToDateCheckInput item 'C:\Dev\Solution\Project\Input' is newer ({ToLocalTime(input1Time)}) than earliest output 'C:\Dev\Solution\Project\Output' ({ToLocalTime(output1Time)}), not up-to-date.
                """,
                "InputNewerThanEarliestOutput",
                ignoreKinds: "");
        }

        [Fact(Skip = "https://github.com/dotnet/project-system/issues/8642")]
        public async Task IsUpToDateAsync_True_Kinds_InputNewerThanOutput_WithIgnoredKind()
        {
            var projectSnapshot = new Dictionary<string, IProjectRuleSnapshotModel>
            {
                [UpToDateCheckBuilt.SchemaName] = ItemsWithMetadata(("Built", "Kind", ""), ("IgnoredBuilt", "Kind", "Ignored")),
                [UpToDateCheckInput.SchemaName] = ItemsWithMetadata(("Input", "Kind", ""), ("IgnoredInput", "Kind", "Ignored")),
                [UpToDateCheckOutput.SchemaName] = ItemsWithMetadata(("Output", "Kind", ""), ("IgnoredOutput", "Kind", "Ignored"))
            };

            var itemChangeTime = DateTime.UtcNow.AddMinutes(-4);
            var inputTime      = DateTime.UtcNow.AddMinutes(-3);
            var lastBuildTime  = DateTime.UtcNow.AddMinutes(-2);
            var outputTime     = DateTime.UtcNow.AddMinutes(-1);

            await SetupAsync(
                projectSnapshot,
                lastSuccessfulBuildStartTimeUtc: lastBuildTime,
                lastItemsChangedAtUtc: itemChangeTime);

            _fileSystem.AddFile(@"C:\Dev\Solution\Project\Input", inputTime);
            _fileSystem.AddFile(@"C:\Dev\Solution\Project\Output", outputTime);
            _fileSystem.AddFile(@"C:\Dev\Solution\Project\Built", outputTime);

            await AssertUpToDateAsync(
                $"""
                Ignoring up-to-date check items with Kind="Ignored"
                Adding UpToDateCheckOutput outputs:
                    C:\Dev\Solution\Project\Output
                    Skipping 'C:\Dev\Solution\Project\IgnoredOutput' with ignored Kind="Ignored"
                Adding UpToDateCheckBuilt outputs:
                    C:\Dev\Solution\Project\Built
                    Skipping 'C:\Dev\Solution\Project\IgnoredBuilt' with ignored Kind="Ignored"
                Adding project file inputs:
                    {_projectPath}
                Adding newest import input:
                    {_projectPath}
                Adding UpToDateCheckInput inputs:
                    C:\Dev\Solution\Project\Input
                    Skipping 'C:\Dev\Solution\Project\IgnoredInput' with ignored Kind="Ignored"
                No inputs are newer than earliest output 'C:\Dev\Solution\Project\Output' ({ToLocalTime(outputTime)}). Newest input is 'C:\Dev\Solution\Project\Input' ({ToLocalTime(inputTime)}).
                Project is up-to-date.
                """,
                ignoreKinds: "Ignored");
        }

        [Fact(Skip = "https://github.com/dotnet/project-system/issues/8642")]
        public async Task IsUpToDateAsync_True_Kinds_InputNewerThanOutput_NoKindIgnored()
        {
            var projectSnapshot = new Dictionary<string, IProjectRuleSnapshotModel>
            {
                [UpToDateCheckBuilt.SchemaName] = ItemsWithMetadata(("Built", "Kind", ""), ("TaggedBuilt", "Kind", "Tagged")),
                [UpToDateCheckInput.SchemaName] = ItemsWithMetadata(("Input", "Kind", ""), ("TaggedInput", "Kind", "Tagged")),
                [UpToDateCheckOutput.SchemaName] = ItemsWithMetadata(("Output", "Kind", ""), ("TaggedOutput", "Kind", "Tagged"))
            };

            var itemChangeTime = DateTime.UtcNow.AddMinutes(-8);
            var input2Time     = DateTime.UtcNow.AddMinutes(-7);
            var input1Time     = DateTime.UtcNow.AddMinutes(-6);
            var lastBuildTime  = DateTime.UtcNow.AddMinutes(-5);
            var output4Time    = DateTime.UtcNow.AddMinutes(-4);
            var output3Time    = DateTime.UtcNow.AddMinutes(-3);
            var output2Time    = DateTime.UtcNow.AddMinutes(-2);
            var output1Time    = DateTime.UtcNow.AddMinutes(-1);

            await SetupAsync(
                projectSnapshot,
                lastSuccessfulBuildStartTimeUtc: lastBuildTime,
                lastItemsChangedAtUtc: itemChangeTime);

            _fileSystem.AddFile(@"C:\Dev\Solution\Project\Input",        input2Time);
            _fileSystem.AddFile(@"C:\Dev\Solution\Project\TaggedInput",  input1Time);
            _fileSystem.AddFile(@"C:\Dev\Solution\Project\Output",       output4Time);
            _fileSystem.AddFile(@"C:\Dev\Solution\Project\TaggedOutput", output3Time);
            _fileSystem.AddFile(@"C:\Dev\Solution\Project\Built",        output2Time);
            _fileSystem.AddFile(@"C:\Dev\Solution\Project\TaggedBuilt",  output1Time);

            await AssertUpToDateAsync(
                $"""
                Adding UpToDateCheckOutput outputs:
                    C:\Dev\Solution\Project\Output
                    C:\Dev\Solution\Project\TaggedOutput
                Adding UpToDateCheckBuilt outputs:
                    C:\Dev\Solution\Project\Built
                    C:\Dev\Solution\Project\TaggedBuilt
                Adding project file inputs:
                    {_projectPath}
                Adding newest import input:
                    {_projectPath}
                Adding UpToDateCheckInput inputs:
                    C:\Dev\Solution\Project\Input
                    C:\Dev\Solution\Project\TaggedInput
                No inputs are newer than earliest output 'C:\Dev\Solution\Project\Output' ({ToLocalTime(output4Time)}). Newest input is 'C:\Dev\Solution\Project\TaggedInput' ({ToLocalTime(input1Time)}).
                Project is up-to-date.
                """,
                ignoreKinds: "");
        }

        [Fact]
        public async Task IsUpToDateAsync_False_CopiedOutputFileSourceIsNewerThanDestination()
        {
            var projectSnapshot = new Dictionary<string, IProjectRuleSnapshotModel>
            {
                [UpToDateCheckBuilt.SchemaName] = ItemWithMetadata("CopiedOutputDestination", UpToDateCheckBuilt.OriginalProperty, "CopiedOutputSource")
            };

            var destinationPath = @"C:\Dev\Solution\Project\CopiedOutputDestination";
            var sourcePath = @"C:\Dev\Solution\Project\CopiedOutputSource";

            var itemChangeTime  = DateTime.UtcNow.AddMinutes(-4);
            var lastBuildTime   = DateTime.UtcNow.AddMinutes(-3);
            var destinationTime = DateTime.UtcNow.AddMinutes(-2);
            var sourceTime      = DateTime.UtcNow.AddMinutes(-1);

            await SetupAsync(
                projectSnapshot,
                lastSuccessfulBuildStartTimeUtc: lastBuildTime,
                lastItemsChangedAtUtc: itemChangeTime);

            _fileSystem.AddFile(destinationPath, destinationTime);
            _fileSystem.AddFile(sourcePath, sourceTime);

            await AssertNotUpToDateAsync(
                $"""
                No build outputs defined.
                Checking copied output ({UpToDateCheckBuilt.SchemaName} with {UpToDateCheckBuilt.OriginalProperty} property) file:
                    Source {ToLocalTime(sourceTime)}: '{sourcePath}'
                    Destination {ToLocalTime(destinationTime)}: '{destinationPath}'
                Source is newer than build output destination, not up-to-date.
                """,
                "CopySourceNewer");
        }

        [Theory]
        [InlineData(None.SchemaName,    false)]
        [InlineData(Content.SchemaName, false)]
        [InlineData(Compile.SchemaName, false)]
        [InlineData("EmbeddedResource", false)]
        [InlineData("RandomItemType",   true)]
        public async Task IsUpToDateAsync_CopyToOutDirSourceIsNewerThanDestination(string itemType, bool expectedUpToDate)
        {
            const string outDirSnapshot = "newOutDir";

            var sourceSnapshot = new Dictionary<string, IProjectRuleSnapshotModel>
            {
                [itemType] = ItemWithMetadata("Item1", "CopyToOutputDirectory", "PreserveNewest")
            };

            await _buildUpToDateCheck.ActivateAsync();

            var destinationPath = $@"C:\Dev\Solution\Project\{outDirSnapshot}\Item1";
            var sourcePath = @"C:\Dev\Solution\Project\Item1";

            var itemChangeTime = DateTime.UtcNow.AddMinutes(-4);
            var lastBuildTime = DateTime.UtcNow.AddMinutes(-3);
            var destinationTime = DateTime.UtcNow.AddMinutes(-2);
            var sourceTime = DateTime.UtcNow.AddMinutes(-1);

            await SetupAsync(
                sourceSnapshot: sourceSnapshot,
                outDir: outDirSnapshot,
                lastSuccessfulBuildStartTimeUtc: lastBuildTime,
                lastItemsChangedAtUtc: itemChangeTime);

            _fileSystem.AddFile(destinationPath, destinationTime);
            _fileSystem.AddFile(sourcePath, sourceTime);

            if (expectedUpToDate)
            {
                await AssertUpToDateAsync(
                    """
                    No build outputs defined.
                    Project is up-to-date.
                    """);
            }
            else
            {
                await AssertNotUpToDateAsync(
                    $"""
                    No build outputs defined.
                    Checking {itemType} item with CopyToOutputDirectory="PreserveNewest" '{sourcePath}':
                        Source {ToLocalTime(sourceTime)}: '{sourcePath}'
                        Destination {ToLocalTime(destinationTime)}: '{destinationPath}'
                    {itemType} item with CopyToOutputDirectory="PreserveNewest" source '{sourcePath}' is newer than destination '{destinationPath}', not up-to-date.
                    """,
                    "CopyToOutputDirectorySourceNewer");
            }
        }

        [Fact]
        public async Task IsUpToDateAsync_False_CopiedOutputFileSourceDoesNotExist()
        {
            var projectSnapshot = new Dictionary<string, IProjectRuleSnapshotModel>
            {
                [UpToDateCheckBuilt.SchemaName] = ItemWithMetadata("CopiedOutputDestination", UpToDateCheckBuilt.OriginalProperty, "CopiedOutputSource")
            };

            var lastBuildTime = DateTime.UtcNow.AddMinutes(-1);

            await SetupAsync(projectSnapshot, lastSuccessfulBuildStartTimeUtc: lastBuildTime);

            var destinationPath = @"C:\Dev\Solution\Project\CopiedOutputDestination";
            var sourcePath = @"C:\Dev\Solution\Project\CopiedOutputSource";

            _fileSystem.AddFile(destinationPath);

            await AssertNotUpToDateAsync(
                $"""
                No build outputs defined.
                Checking copied output ({UpToDateCheckBuilt.SchemaName} with {UpToDateCheckBuilt.OriginalProperty} property) file:
                Source '{sourcePath}' does not exist for copy to '{destinationPath}', not up-to-date.
                """,
                "CopySourceNotFound");
        }

        [Fact]
        public async Task IsUpToDateAsync_False_CopiedOutputFileDestinationDoesNotExist()
        {
            var projectSnapshot = new Dictionary<string, IProjectRuleSnapshotModel>
            {
                [UpToDateCheckBuilt.SchemaName] = ItemWithMetadata("CopiedOutputDestination", UpToDateCheckBuilt.OriginalProperty, "CopiedOutputSource")
            };

            var destinationPath = @"C:\Dev\Solution\Project\CopiedOutputDestination";
            var sourcePath = @"C:\Dev\Solution\Project\CopiedOutputSource";

            var itemChangeTime = DateTime.UtcNow.AddMinutes(-4);
            var lastBuildTime  = DateTime.UtcNow.AddMinutes(-3);
            var sourceTime     = DateTime.UtcNow.AddMinutes(-2);

            await SetupAsync(
                projectSnapshot,
                lastSuccessfulBuildStartTimeUtc: lastBuildTime,
                lastItemsChangedAtUtc: itemChangeTime);

            _fileSystem.AddFile(sourcePath, sourceTime);

            await AssertNotUpToDateAsync(
                $"""
                No build outputs defined.
                Checking copied output ({UpToDateCheckBuilt.SchemaName} with {UpToDateCheckBuilt.OriginalProperty} property) file:
                    Source {ToLocalTime(sourceTime)}: '{sourcePath}'
                Destination '{destinationPath}' does not exist for copy from '{sourcePath}', not up-to-date.
                """,
                "CopyDestinationNotFound");
        }

        [Fact]
        public async Task IsUpToDateAsync_False_CopyToOutputDirectory_SourceIsNewerThanDestination()
        {
            var sourceSnapshot = new Dictionary<string, IProjectRuleSnapshotModel>
            {
                [Content.SchemaName] = ItemWithMetadata("Item1", "CopyToOutputDirectory", "PreserveNewest")
            };

            var destinationPath = @"C:\Dev\Solution\Project\bin\Debug\Item1";
            var sourcePath = @"C:\Dev\Solution\Project\Item1";

            var itemChangeTime  = DateTime.UtcNow.AddMinutes(-4);
            var lastBuildTime   = DateTime.UtcNow.AddMinutes(-3);
            var destinationTime = DateTime.UtcNow.AddMinutes(-2);
            var sourceTime      = DateTime.UtcNow.AddMinutes(-1);

            await SetupAsync(
                sourceSnapshot: sourceSnapshot,
                lastSuccessfulBuildStartTimeUtc: lastBuildTime,
                lastItemsChangedAtUtc: itemChangeTime);

            _fileSystem.AddFile(destinationPath, destinationTime);
            _fileSystem.AddFile(sourcePath, sourceTime);

            await AssertNotUpToDateAsync(
                $"""
                No build outputs defined.
                Checking Content item with CopyToOutputDirectory="PreserveNewest" '{sourcePath}':
                    Source {ToLocalTime(sourceTime)}: '{sourcePath}'
                    Destination {ToLocalTime(destinationTime)}: '{destinationPath}'
                Content item with CopyToOutputDirectory="PreserveNewest" source '{sourcePath}' is newer than destination '{destinationPath}', not up-to-date.
                """,
                "CopyToOutputDirectorySourceNewer");
        }

        [Fact]
        public async Task IsUpToDateAsync_False_CopyToOutputDirectory_SourceIsNewerThanDestination_TargetPath()
        {
            var sourceSnapshot = new Dictionary<string, IProjectRuleSnapshotModel>
            {
                [Content.SchemaName] = ItemWithMetadata("Item1", ("CopyToOutputDirectory", "PreserveNewest"), ("TargetPath", "TargetPath"))
            };

            var destinationPath = @"C:\Dev\Solution\Project\bin\Debug\TargetPath";
            var sourcePath = @"C:\Dev\Solution\Project\Item1";

            var itemChangeTime = DateTime.UtcNow.AddMinutes(-4);
            var lastBuildTime = DateTime.UtcNow.AddMinutes(-3);
            var destinationTime = DateTime.UtcNow.AddMinutes(-2);
            var sourceTime = DateTime.UtcNow.AddMinutes(-1);

            await SetupAsync(
                sourceSnapshot: sourceSnapshot,
                lastSuccessfulBuildStartTimeUtc: lastBuildTime,
                lastItemsChangedAtUtc: itemChangeTime);

            _fileSystem.AddFile(destinationPath, destinationTime);
            _fileSystem.AddFile(sourcePath, sourceTime);

            await AssertNotUpToDateAsync(
                $"""
                No build outputs defined.
                Checking Content item with CopyToOutputDirectory="PreserveNewest" '{sourcePath}':
                    Source {ToLocalTime(sourceTime)}: '{sourcePath}'
                    Destination {ToLocalTime(destinationTime)}: '{destinationPath}'
                Content item with CopyToOutputDirectory="PreserveNewest" source '{sourcePath}' is newer than destination '{destinationPath}', not up-to-date.
                """,
                "CopyToOutputDirectorySourceNewer");
        }

        [Fact]
        public async Task IsUpToDateAsync_False_CopyToOutputDirectory_SourceIsNewerThanDestination_Link()
        {
            var sourceSnapshot = new Dictionary<string, IProjectRuleSnapshotModel>
            {
                [Content.SchemaName] = ItemWithMetadata("Item1", ("CopyToOutputDirectory", "PreserveNewest"), ("Link", "LinkPath"))
            };

            var destinationPath = @"C:\Dev\Solution\Project\bin\Debug\LinkPath";
            var sourcePath = @"C:\Dev\Solution\Project\Item1";

            var itemChangeTime = DateTime.UtcNow.AddMinutes(-4);
            var lastBuildTime = DateTime.UtcNow.AddMinutes(-3);
            var destinationTime = DateTime.UtcNow.AddMinutes(-2);
            var sourceTime = DateTime.UtcNow.AddMinutes(-1);

            await SetupAsync(
                sourceSnapshot: sourceSnapshot,
                lastSuccessfulBuildStartTimeUtc: lastBuildTime,
                lastItemsChangedAtUtc: itemChangeTime);

            _fileSystem.AddFile(destinationPath, destinationTime);
            _fileSystem.AddFile(sourcePath, sourceTime);

            await AssertNotUpToDateAsync(
                $"""
                No build outputs defined.
                Checking Content item with CopyToOutputDirectory="PreserveNewest" '{sourcePath}':
                    Source {ToLocalTime(sourceTime)}: '{sourcePath}'
                    Destination {ToLocalTime(destinationTime)}: '{destinationPath}'
                Content item with CopyToOutputDirectory="PreserveNewest" source '{sourcePath}' is newer than destination '{destinationPath}', not up-to-date.
                """,
                "CopyToOutputDirectorySourceNewer");
        }

        [Fact]
        public async Task IsUpToDateAsync_False_CopyToOutputDirectory_SourceIsNewerThanDestination_TargetPathAndLink()
        {
            // When both "Link" and "TargetPath" are present, "TargetPath" takes precedence

            var sourceSnapshot = new Dictionary<string, IProjectRuleSnapshotModel>
            {
                [Content.SchemaName] = ItemWithMetadata("Item1", ("CopyToOutputDirectory", "PreserveNewest"), ("Link", "LinkPath"), ("TargetPath", "TargetPath"))
            };

            var destinationPath = @"C:\Dev\Solution\Project\bin\Debug\TargetPath";
            var sourcePath = @"C:\Dev\Solution\Project\Item1";

            var itemChangeTime = DateTime.UtcNow.AddMinutes(-4);
            var lastBuildTime = DateTime.UtcNow.AddMinutes(-3);
            var destinationTime = DateTime.UtcNow.AddMinutes(-2);
            var sourceTime = DateTime.UtcNow.AddMinutes(-1);

            await SetupAsync(
                sourceSnapshot: sourceSnapshot,
                lastSuccessfulBuildStartTimeUtc: lastBuildTime,
                lastItemsChangedAtUtc: itemChangeTime);

            _fileSystem.AddFile(destinationPath, destinationTime);
            _fileSystem.AddFile(sourcePath, sourceTime);

            await AssertNotUpToDateAsync(
                $"""
                No build outputs defined.
                Checking Content item with CopyToOutputDirectory="PreserveNewest" '{sourcePath}':
                    Source {ToLocalTime(sourceTime)}: '{sourcePath}'
                    Destination {ToLocalTime(destinationTime)}: '{destinationPath}'
                Content item with CopyToOutputDirectory="PreserveNewest" source '{sourcePath}' is newer than destination '{destinationPath}', not up-to-date.
                """,
                "CopyToOutputDirectorySourceNewer");
        }

        [Fact]
        public async Task IsUpToDateAsync_False_CopyToOutputDirectory_SourceDoesNotExist()
        {
            var sourceSnapshot = new Dictionary<string, IProjectRuleSnapshotModel>
            {
                [Content.SchemaName] = ItemWithMetadata("Item1", "CopyToOutputDirectory", "PreserveNewest")
            };

            var destinationPath = @"C:\Dev\Solution\Project\bin\Debug\Item1";
            var sourcePath = @"C:\Dev\Solution\Project\Item1";

            var itemChangeTime  = DateTime.UtcNow.AddMinutes(-4);
            var lastBuildTime   = DateTime.UtcNow.AddMinutes(-3);
            var destinationTime = DateTime.UtcNow.AddMinutes(-2);

            await SetupAsync(
                sourceSnapshot: sourceSnapshot,
                lastSuccessfulBuildStartTimeUtc: lastBuildTime,
                lastItemsChangedAtUtc: itemChangeTime);

            _fileSystem.AddFile(destinationPath, destinationTime);

            await AssertNotUpToDateAsync(
                $"""
                No build outputs defined.
                Checking Content item with CopyToOutputDirectory="PreserveNewest" '{sourcePath}':
                Source '{sourcePath}' does not exist, not up-to-date.
                """,
                "CopyToOutputDirectorySourceNotFound");
        }

        [Fact]
        public async Task IsUpToDateAsync_False_CopyToOutputDirectory_DestinationDoesNotExist()
        {
            var sourceSnapshot = new Dictionary<string, IProjectRuleSnapshotModel>
            {
                [Content.SchemaName] = ItemWithMetadata("Item1", "CopyToOutputDirectory", "PreserveNewest")
            };

            var destinationPath = @"C:\Dev\Solution\Project\bin\Debug\Item1";
            var sourcePath = @"C:\Dev\Solution\Project\Item1";

            var itemChangeTime = DateTime.UtcNow.AddMinutes(-4);
            var lastBuildTime  = DateTime.UtcNow.AddMinutes(-3);
            var sourceTime     = DateTime.UtcNow.AddMinutes(-2);

            await SetupAsync(
                sourceSnapshot: sourceSnapshot,
                lastSuccessfulBuildStartTimeUtc: lastBuildTime,
                lastItemsChangedAtUtc: itemChangeTime);

            _fileSystem.AddFile(sourcePath, sourceTime);

            await AssertNotUpToDateAsync(
                $"""
                No build outputs defined.
                Checking Content item with CopyToOutputDirectory="PreserveNewest" '{sourcePath}':
                    Source {ToLocalTime(sourceTime)}: '{sourcePath}'
                Destination '{destinationPath}' does not exist, not up-to-date.
                """,
                "CopyToOutputDirectoryDestinationNotFound");
        }

        [Fact]
        public void ComputeItemHash()
        {
            Assert.Equal(
                HashItems(("Compile", new[] { "Path1" })),
                HashItems(("Compile", new[] { "Path1" })));

            // Order independent
            Assert.Equal(
                HashItems(("Compile", new[] { "Path1", "Path2" })),
                HashItems(("Compile", new[] { "Path2", "Path1" })));

            // Item type dependent
            Assert.NotEqual(
                HashItems(("Compile", new[] { "Path1" })),
                HashItems(("None",    new[] { "Path1" })));

            // Adding an item causes a difference
            Assert.NotEqual(
                HashItems(("Compile", new[] { "Path1" })),
                HashItems(("Compile", new[] { "Path1", "Path2" })));

            static int HashItems(params (string ItemType, string[] Paths)[] items)
            {
                var itemsByItemType = items.ToImmutableDictionary(
                    i => i.ItemType,
                    i => i.Paths.Select(p => new UpToDateCheckInputItem(p, i.ItemType, ImmutableDictionary<string, string>.Empty)).ToImmutableArray());

                return BuildUpToDateCheck.ComputeItemHash(itemsByItemType);
            }
        }

        [Theory]
        [InlineData("", 371857150)]
        [InlineData("Hello, World!", 562640209)]
        [InlineData("Test", -871204762)]
        [InlineData("TEst", -2094096442)]
        [InlineData("Some text", -1076058823)]
        [InlineData("AAAAAAAAAAAAAAAAAAAAA", 1397387549)]
        [InlineData("1(*!)#2*$&@_fa!f(#(b$(12", -2128933005)]
        public void GetStableHashCode_Matches_NetFrameworkX64(string str, int netFrameworkX64HashPrecomputed)
        {
            int hash = BuildUpToDateCheck.GetStableHashCode(str);

            Assert.Equal(hash, netFrameworkX64HashPrecomputed);
        }

        [Fact]
        public void GetStableHashCode_SameText_SameHash()
        {
            string str1 = "SomeText";
            string str2 = "SomeText";

            int h1 = BuildUpToDateCheck.GetStableHashCode(str1);
            int h2 = BuildUpToDateCheck.GetStableHashCode(str2);

            Assert.Equal(h1, h2);
        }

        [Fact]
        public void GetStableHashCode_DifferentText_DifferentHash()
        {
            string str1 = "SomeText";
            string str2 = "SomeTexT";

            int h1 = BuildUpToDateCheck.GetStableHashCode(str1);
            int h2 = BuildUpToDateCheck.GetStableHashCode(str2);

            Assert.NotEqual(h1, h2);
        }

        [Fact]
        public async Task IsUpToDateAsync_True_InputNewerThatBuiltOutput_TargetFrameworkDoesNotMatchBuild()
        {
            var projectSnapshot = new Dictionary<string, IProjectRuleSnapshotModel>
            {
                [UpToDateCheckBuilt.SchemaName] = SimpleItems(@"bin\Debug\Built.dll")
            };

            var sourceSnapshot = new Dictionary<string, IProjectRuleSnapshotModel>
            {
                [Compile.SchemaName] = SimpleItems("ItemPath1")
            };

            var itemChangedTime = DateTime.UtcNow.AddMinutes(-4);
            var outputTime = DateTime.UtcNow.AddMinutes(-3);
            var inputTime = DateTime.UtcNow.AddMinutes(-2);
            var lastBuildTime = DateTime.UtcNow.AddMinutes(-1);

            var configuredInput = UpToDateCheckImplicitConfiguredInput.CreateEmpty(
                ProjectConfigurationFactory.Create("TargetFramework", "alphaFramework"));

            await SetupAsync(
                projectSnapshot,
                sourceSnapshot,
                lastSuccessfulBuildStartTimeUtc: lastBuildTime,
                lastItemsChangedAtUtc: itemChangedTime,
                upToDateCheckImplicitConfiguredInput: configuredInput);

            _fileSystem.AddFile(_builtPath, outputTime);
            _fileSystem.AddFile(@"C:\Dev\Solution\Project\ItemPath1", inputTime);

            await AssertUpToDateAsync(
                """
                Project is up-to-date.
                """,
                targetFramework: "betaFramework");
        }

        #region Test helpers

        private static string ToLocalTime(DateTime time)
        {
            return time.ToLocalTime().ToString("yyyy-MM-dd HH:mm:ss.fff");
        }

        private async Task AssertNotUpToDateAsync(string? expectedLogOutput = null, string? telemetryReason = null, BuildAction buildAction = BuildAction.Build, string ignoreKinds = "", string targetFramework = "")
        {
            var writer = new AssertWriter(_output, expectedLogOutput ?? "");

            var isUpToDate = await _buildUpToDateCheck.IsUpToDateAsync(buildAction, writer, CreateGlobalProperties(ignoreKinds, targetFramework));

            writer.Assert();

            if (telemetryReason is not null)
                AssertTelemetryFailureEvent(telemetryReason, ignoreKinds);
            else
                Assert.Empty(_telemetryEvents);

            Assert.False(isUpToDate, "Expected not up-to-date, but was.");

            if (buildAction == BuildAction.Build)
            {
                if (telemetryReason == "Disabled")
                {
                    await ValidateUpToDateAsync();
                }
                else
                {
                    await ValidateNotUpToDateAsync();
                }
            }
        }

        private async Task AssertUpToDateAsync(string expectedLogOutput, string ignoreKinds = "", string targetFramework = "")
        {
            var writer = new AssertWriter(_output, expectedLogOutput);

            Assert.True(await _buildUpToDateCheck.IsUpToDateAsync(BuildAction.Build, writer, CreateGlobalProperties(ignoreKinds, targetFramework)));

            AssertTelemetrySuccessEvent(ignoreKinds);

            writer.Assert();

            await ValidateUpToDateAsync();
        }

        private async Task ValidateUpToDateAsync()
        {
            IBuildUpToDateCheckValidator validator = _buildUpToDateCheck;

            (bool isUpToDate, string? failureReason, string? failureDescription) = await validator.ValidateUpToDateAsync();

            Assert.True(isUpToDate);
            Assert.Null(failureReason);
            Assert.Null(failureDescription);
        }

        private async Task ValidateNotUpToDateAsync()
        {
            IBuildUpToDateCheckValidator validator = _buildUpToDateCheck;

            (bool isUpToDate, string? failureReason, string? failureDescription) = await validator.ValidateUpToDateAsync();

            Assert.False(isUpToDate);
            Assert.NotNull(failureReason);
            Assert.NotNull(failureDescription);
        }

        private void AssertTelemetryFailureEvent(string reason, string ignoreKinds)
        {
            var telemetryEvent = Assert.Single(_telemetryEvents);

            Assert.Equal(TelemetryEventName.UpToDateCheckFail, telemetryEvent.EventName);
            Assert.NotNull(telemetryEvent.Properties);
            Assert.Equal(8, telemetryEvent.Properties.Count);

            var reasonProp = Assert.Single(telemetryEvent.Properties.Where(p => p.propertyName == TelemetryPropertyName.UpToDateCheck.FailReason));
            Assert.Equal(reason, reasonProp.propertyValue);

            var durationProp = Assert.Single(telemetryEvent.Properties.Where(p => p.propertyName == TelemetryPropertyName.UpToDateCheck.DurationMillis));
            var duration = Assert.IsType<double>(durationProp.propertyValue);
            Assert.True(duration > 0.0);

            var fileCountProp = Assert.Single(telemetryEvent.Properties.Where(p => p.propertyName == TelemetryPropertyName.UpToDateCheck.FileCount));
            var fileCount = Assert.IsType<int>(fileCountProp.propertyValue);
            Assert.True(fileCount >= 0);

            var configurationCountProp = Assert.Single(telemetryEvent.Properties.Where(p => p.propertyName == TelemetryPropertyName.UpToDateCheck.ConfigurationCount));
            var configurationCount = Assert.IsType<int>(configurationCountProp.propertyValue);
            Assert.Equal(1, configurationCount);

            var logLevelProp = Assert.Single(telemetryEvent.Properties.Where(p => p.propertyName == TelemetryPropertyName.UpToDateCheck.LogLevel));
            var logLevel = Assert.IsType<LogLevel>(logLevelProp.propertyValue);
            Assert.Equal(_logLevel, logLevel);

            var ignoreKindsProp = Assert.Single(telemetryEvent.Properties.Where(p => p.propertyName == TelemetryPropertyName.UpToDateCheck.IgnoreKinds));
            var ignoreKindsStr = Assert.IsType<string>(ignoreKindsProp.propertyValue);
            Assert.Equal(ignoreKinds, ignoreKindsStr);

            Assert.Single(telemetryEvent.Properties.Where(p => p.propertyName == TelemetryPropertyName.UpToDateCheck.Project));
            Assert.Single(telemetryEvent.Properties.Where(p => p.propertyName == TelemetryPropertyName.UpToDateCheck.CheckNumber));

            _telemetryEvents.Clear();
        }

        private void AssertTelemetrySuccessEvent(string ignoreKinds)
        {
            var telemetryEvent = Assert.Single(_telemetryEvents);

            Assert.Equal(TelemetryEventName.UpToDateCheckSuccess, telemetryEvent.EventName);

            Assert.NotNull(telemetryEvent.Properties);
            Assert.Equal(7, telemetryEvent.Properties.Count);

            var durationProp = Assert.Single(telemetryEvent.Properties.Where(p => p.propertyName == TelemetryPropertyName.UpToDateCheck.DurationMillis));
            var duration = Assert.IsType<double>(durationProp.propertyValue);
            Assert.True(duration > 0.0);

            var fileCountProp = Assert.Single(telemetryEvent.Properties.Where(p => p.propertyName == TelemetryPropertyName.UpToDateCheck.FileCount));
            var fileCount = Assert.IsType<int>(fileCountProp.propertyValue);
            Assert.True(fileCount >= 0);

            var configurationCountProp = Assert.Single(telemetryEvent.Properties.Where(p => p.propertyName == TelemetryPropertyName.UpToDateCheck.ConfigurationCount));
            var configurationCount = Assert.IsType<int>(configurationCountProp.propertyValue);
            Assert.True(configurationCount == 1);

            var logLevelProp = Assert.Single(telemetryEvent.Properties.Where(p => p.propertyName == TelemetryPropertyName.UpToDateCheck.LogLevel));
            var logLevel = Assert.IsType<LogLevel>(logLevelProp.propertyValue);
            Assert.True(logLevel == _logLevel);

            var ignoreKindsProp = Assert.Single(telemetryEvent.Properties.Where(p => p.propertyName == TelemetryPropertyName.UpToDateCheck.IgnoreKinds));
            var ignoreKindsStr = Assert.IsType<string>(ignoreKindsProp.propertyValue);
            Assert.Equal(ignoreKinds, ignoreKindsStr);

            Assert.Single(telemetryEvent.Properties.Where(p => p.propertyName == TelemetryPropertyName.UpToDateCheck.Project));
            Assert.Single(telemetryEvent.Properties.Where(p => p.propertyName == TelemetryPropertyName.UpToDateCheck.CheckNumber));

            _telemetryEvents.Clear();
        }

        private static ImmutableDictionary<string, string> CreateGlobalProperties(string ignoreKinds, string targetFramework)
        {
            var globalProperties = ImmutableDictionary<string, string>.Empty;

            if (ignoreKinds.Length != 0)
            {
                globalProperties = globalProperties.SetItem(BuildUpToDateCheck.FastUpToDateCheckIgnoresKindsGlobalPropertyName, ignoreKinds);
            }

            if (targetFramework.Length != 0)
            {
                globalProperties = globalProperties.SetItem(BuildUpToDateCheck.TargetFrameworkGlobalPropertyName, targetFramework);
            }

            return globalProperties;
        }

        private sealed class AssertWriter : TextWriter
        {
            private readonly StringBuilder _actual = new();
            private readonly ITestOutputHelper _output;
            private readonly string _expected;

            public AssertWriter(ITestOutputHelper output, string expected)
            {
                _output = output;
                _expected = expected;
            }

            public override Encoding Encoding { get; } = Encoding.UTF8;

            public override void WriteLine(string value)
            {
                value = value.Substring("FastUpToDate: ".Length);
                value = value.Substring(0, value.Length - $" ({Path.GetFileNameWithoutExtension(_projectPath)})".Length);

                _actual.AppendLine(value);
            }

            public void Assert()
            {
                var actual = _actual.ToString();

                // Verbose output includes a line "Up-to-date check completed in {N} ms".
                // We cannot predict the value of N, so we validate the text is there, and remove it before comparing.
                int index = actual.IndexOf("Up-to-date check completed in ", StringComparison.Ordinal);
                if (index != -1)
                {
                    actual = actual.Substring(0, index).TrimEnd();
                }
                actual = actual.TrimEnd();

                if (!string.Equals(_expected, actual))
                {
                    _output.WriteLine("Expected:");
                    _output.WriteLine(_expected);
                    _output.WriteLine("");
                    _output.WriteLine("Actual:");
                    _output.WriteLine(actual);
                }

                Xunit.Assert.Equal(_expected, actual);
            }
        }

        #endregion
    }
}<|MERGE_RESOLUTION|>--- conflicted
+++ resolved
@@ -286,21 +286,6 @@
             await ValidateUpToDateAsync();
         }
 
-<<<<<<< HEAD
-        [Theory(Skip = "Test is flaky. See: https://devdiv.visualstudio.com/DevDiv/_workitems/edit/1666107")]
-        //          ItemType            Optimized  ExpectUpToDate  IsItemTypeCopied
-        [InlineData(None.SchemaName,    false,     false,          true)]
-        [InlineData(None.SchemaName,    true,      true,           true)]
-        [InlineData(Content.SchemaName, false,     false,          true)]
-        [InlineData(Content.SchemaName, true,      true,           true)]
-        [InlineData(Compile.SchemaName, false,     false,          true)]
-        [InlineData(Compile.SchemaName, true,      true,           true)]
-        [InlineData("EmbeddedResource", false,     false,          true)]
-        [InlineData("EmbeddedResource", true,      true,           true)]
-        [InlineData("RandomItemType",   false,     true,           false)]
-        [InlineData("RandomItemType",   true,      true,           false)]
-        public async Task IsUpToDateAsync_CopyAlwaysItemExists(string itemType, bool optimized, bool expectUpToDate, bool isItemTypeCopied)
-=======
         [Theory]
         //          ItemType            IsItemTypeCopied
         [InlineData(None.SchemaName,    true)]
@@ -309,7 +294,6 @@
         [InlineData("EmbeddedResource", true)]
         [InlineData("RandomItemType",   false)]
         public async Task IsUpToDateAsync_CopyAlwaysItemExists(string itemType, bool isItemTypeCopied)
->>>>>>> 068cfe4f
         {
             var projectSnapshot = new Dictionary<string, IProjectRuleSnapshotModel>
             {
