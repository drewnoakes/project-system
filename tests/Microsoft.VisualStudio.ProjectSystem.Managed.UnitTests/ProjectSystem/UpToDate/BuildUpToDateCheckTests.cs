﻿// Licensed to the .NET Foundation under one or more agreements. The .NET Foundation licenses this file to you under the MIT license. See the LICENSE.md file in the project root for more information.

using System;
using System.Collections;
using System.Collections.Generic;
using System.Collections.Immutable;
using System.IO;
using System.Linq;
using System.Text;
using System.Threading;
using System.Threading.Tasks;
using Microsoft.VisualStudio.IO;
using Microsoft.VisualStudio.ProjectSystem.Build;
using Microsoft.VisualStudio.ProjectSystem.Properties;
using Microsoft.VisualStudio.Telemetry;
using Moq;
using Xunit;
using Xunit.Abstractions;

#pragma warning disable IDE0055
#pragma warning disable IDE0058

namespace Microsoft.VisualStudio.ProjectSystem.UpToDate
{
    public sealed class BuildUpToDateCheckTests : BuildUpToDateCheckTestBase, IDisposable
    {
<<<<<<< HEAD
        private const string _projectFullPath = @"C:\Dev\Solution\Project\Project.csproj";
        private const string _msBuildProjectFullPath = @"C:\Dev\Solution\Project\Project.csproj";
        private const string _msBuildProjectDirectory = @"C:\Dev\Solution\Project";
        private const string _msBuildAllProjects = @"C:\Dev\Solution\Project\Project.csproj;C:\Dev\Solution\Project2\Project2.csproj";
        private const string _outputPath = "Output";
=======
        private const string _projectFullPath = "C:\\Dev\\Solution\\Project\\Project.csproj";
        private const string _msBuildProjectFullPath = "NewProjectFullPath";
        private const string _msBuildProjectDirectory = "NewProjectDirectory";
        private const string _msBuildAllProjects = "Project1;Project2";
        private const string _outputPath = "NewOutputPath";
        private const LogLevel _logLevel = LogLevel.Info;
>>>>>>> 9471d60f

        private readonly DateTime _projectFileTimeUtc = new(1999, 1, 1, 0, 0, 0, DateTimeKind.Utc);

        private readonly List<ITelemetryServiceFactory.TelemetryParameters> _telemetryEvents = new();
        private readonly Dictionary<ProjectConfiguration, DateTime> _lastCheckTimeAtUtc = new();

        private readonly BuildUpToDateCheck _buildUpToDateCheck;
        private readonly ITestOutputHelper _output;
        private readonly IFileSystemMock _fileSystem;

        // Values returned by mocks that may be modified in test cases as needed
        private bool _isTaskQueueEmpty = true;
        private bool _isFastUpToDateCheckEnabledInSettings = true;

        private UpToDateCheckConfiguredInput? _state;

        public BuildUpToDateCheckTests(ITestOutputHelper output)
        {
            _output = output;

            // NOTE most of these mocks are only present to prevent NREs in Initialize

            var inputDataSource = new Mock<IUpToDateCheckConfiguredInputDataSource>(MockBehavior.Strict);
            inputDataSource.SetupGet(o => o.SourceBlock)
                .Returns(DataflowBlockSlim.CreateBroadcastBlock<IProjectVersionedValue<UpToDateCheckConfiguredInput>>());

            // Enable "Info" log level, as we assert logged messages in tests
            var projectSystemOptions = new Mock<IProjectSystemOptions>(MockBehavior.Strict);
            projectSystemOptions.Setup(o => o.GetFastUpToDateLoggingLevelAsync(It.IsAny<CancellationToken>()))
                .ReturnsAsync(_logLevel);
            projectSystemOptions.Setup(o => o.GetIsFastUpToDateCheckEnabledAsync(It.IsAny<CancellationToken>()))
                .ReturnsAsync(() => _isFastUpToDateCheckEnabledInSettings);

            var projectCommonServices = IProjectCommonServicesFactory.CreateWithDefaultThreadingPolicy();
            var jointRuleSource = new ProjectValueDataSource<IProjectSubscriptionUpdate>(projectCommonServices);
            var sourceItemsRuleSource = new ProjectValueDataSource<IProjectSubscriptionUpdate>(projectCommonServices);
            var projectSnapshotSource = new ProjectValueDataSource<IProjectSnapshot>(projectCommonServices);
            var projectCatalogSource = new ProjectValueDataSource<IProjectCatalogSnapshot>(projectCommonServices);

            var projectSubscriptionService = new Mock<IProjectSubscriptionService>(MockBehavior.Strict);
            projectSubscriptionService.SetupGet(o => o.JointRuleSource).Returns(jointRuleSource);
            projectSubscriptionService.SetupGet(o => o.ProjectSource).Returns(projectSnapshotSource);
            projectSubscriptionService.SetupGet(o => o.SourceItemsRuleSource).Returns(sourceItemsRuleSource);
            projectSubscriptionService.SetupGet(o => o.ProjectCatalogSource).Returns(projectCatalogSource);

            var configuredProjectServices = ConfiguredProjectServicesFactory.Create(projectSubscriptionService: projectSubscriptionService.Object);

            var configuredProject = new Mock<ConfiguredProject>(MockBehavior.Strict);
            configuredProject.SetupGet(c => c.Services).Returns(configuredProjectServices);
            configuredProject.SetupGet(c => c.UnconfiguredProject).Returns(UnconfiguredProjectFactory.Create(fullPath: _projectFullPath));

            var projectAsynchronousTasksService = new Mock<IProjectAsynchronousTasksService>(MockBehavior.Strict);
            projectAsynchronousTasksService.SetupGet(s => s.UnloadCancellationToken).Returns(CancellationToken.None);
            projectAsynchronousTasksService.Setup(s => s.IsTaskQueueEmpty(ProjectCriticalOperation.Build)).Returns(() => _isTaskQueueEmpty);

            _fileSystem = new IFileSystemMock();
            _fileSystem.AddFile(_msBuildProjectFullPath, _projectFileTimeUtc);
            _fileSystem.AddFile("Project1", _projectFileTimeUtc);
            _fileSystem.AddFolder(_msBuildProjectDirectory);
            _fileSystem.AddFolder(_outputPath);

            var upToDateCheckHost = new Mock<IUpToDateCheckHost>(MockBehavior.Strict);

            _buildUpToDateCheck = new BuildUpToDateCheck(
                inputDataSource.Object,
                projectSystemOptions.Object,
                configuredProject.Object,
                projectAsynchronousTasksService.Object,
                ITelemetryServiceFactory.Create(telemetryParameters => _telemetryEvents.Add(telemetryParameters)),
                _fileSystem,
                upToDateCheckHost.Object);
        }

        public void Dispose() => _buildUpToDateCheck.Dispose();

        private async Task<UpToDateCheckImplicitConfiguredInput> SetupAsync(
            Dictionary<string, IProjectRuleSnapshotModel>? projectSnapshot = null,
            Dictionary<string, IProjectRuleSnapshotModel>? sourceSnapshot = null,
            bool disableFastUpToDateCheck = false,
            bool disableFastUpToDateCopyAlwaysOptimization = false,
            string outDir = _outputPath,
            DateTime? lastCheckTimeAtUtc = null,
            DateTime? lastItemsChangedAtUtc = null,
            DateTime? updateLastCheckedAtUtcValue = null,
            UpToDateCheckImplicitConfiguredInput? upToDateCheckImplicitConfiguredInput = null,
            bool itemRemovedFromSourceSnapshot = false)
        {
            upToDateCheckImplicitConfiguredInput ??= UpToDateCheckImplicitConfiguredInput.CreateEmpty(ProjectConfigurationFactory.Create("testConfiguration"));

            _lastCheckTimeAtUtc[upToDateCheckImplicitConfiguredInput.ProjectConfiguration] = lastCheckTimeAtUtc ?? DateTime.MinValue;
            
            projectSnapshot ??= new Dictionary<string, IProjectRuleSnapshotModel>();

            if (!projectSnapshot.ContainsKey(ConfigurationGeneral.SchemaName))
            {
                projectSnapshot[ConfigurationGeneral.SchemaName] = new IProjectRuleSnapshotModel
                {
                    Properties = ImmutableStringDictionary<string>.EmptyOrdinal
                        .Add("MSBuildProjectFullPath", _msBuildProjectFullPath)
                        .Add("MSBuildProjectDirectory", _msBuildProjectDirectory)
                        .Add("MSBuildAllProjects", _msBuildAllProjects)
                        .Add("OutputPath", _outputPath)
                        .Add("OutDir", outDir)
                        .Add(ConfigurationGeneral.DisableFastUpToDateCheckProperty, disableFastUpToDateCheck.ToString())
                        .Add(ConfigurationGeneral.DisableFastUpToDateCopyAlwaysOptimizationProperty, disableFastUpToDateCopyAlwaysOptimization.ToString())
                };
            }

            UpToDateCheckImplicitConfiguredInput configuredInput = UpdateState(
                upToDateCheckImplicitConfiguredInput,
                projectSnapshot,
                sourceSnapshot,
                itemRemovedFromSourceSnapshot: itemRemovedFromSourceSnapshot);

            if (lastItemsChangedAtUtc != null)
            {
                configuredInput = configuredInput.WithLastItemsChangedAtUtc(lastItemsChangedAtUtc.Value);
            }

            _state = new UpToDateCheckConfiguredInput(ImmutableArray.Create(configuredInput));

            var subscription = new Mock<BuildUpToDateCheck.ISubscription>(MockBehavior.Strict);
            
            subscription.Setup(s => s.EnsureInitialized());

            subscription
                .Setup(s => s.UpdateLastCheckedAtUtc())
                .Callback(() => _lastCheckTimeAtUtc[upToDateCheckImplicitConfiguredInput.ProjectConfiguration] = updateLastCheckedAtUtcValue ?? DateTime.UtcNow);

            subscription
                .Setup(s => s.UpdateLastCheckedAtUtc(It.IsAny<IEnumerable<ProjectConfiguration>>()))
                .Callback((IEnumerable<ProjectConfiguration> configs) =>
                {
                    foreach (var config in configs)
                    {
                        _lastCheckTimeAtUtc[config] = updateLastCheckedAtUtcValue ?? DateTime.UtcNow;
                    }
                });

            subscription
                .Setup(s => s.RunAsync(It.IsAny<Func<UpToDateCheckConfiguredInput, IReadOnlyDictionary<ProjectConfiguration, DateTime>, CancellationToken, Task<(bool, ImmutableArray<ProjectConfiguration>)>>>(), It.IsAny<bool>(), It.IsAny<CancellationToken>()))
                .Returns(async (Func<UpToDateCheckConfiguredInput, IReadOnlyDictionary<ProjectConfiguration, DateTime>, CancellationToken, Task<(bool, ImmutableArray<ProjectConfiguration>)>>  func, bool updateLastCheckedAt, CancellationToken token) =>
                {
                    Assumes.NotNull(_state);
                    var result = await func(_state, _lastCheckTimeAtUtc, token);
                    return result.Item1;
                });
            
            subscription.Setup(s => s.Dispose());

            await _buildUpToDateCheck.ActivateAsync();
            
            _buildUpToDateCheck.TestAccess.SetSubscription(subscription.Object);

            return configuredInput;
        }

        [Theory]
        [InlineData(true)]
        [InlineData(false)]
        public async Task IsUpToDateCheckEnabledAsync_DelegatesToProjectSystemOptions(bool isEnabled)
        {
            _isFastUpToDateCheckEnabledInSettings = isEnabled;

            Assert.Equal(
                isEnabled,
                await _buildUpToDateCheck.IsUpToDateCheckEnabledAsync(CancellationToken.None));
        }

        [Theory]
        [InlineData(BuildAction.Clean)]
        [InlineData(BuildAction.Compile)]
        [InlineData(BuildAction.Deploy)]
        [InlineData(BuildAction.Link)]
        [InlineData(BuildAction.Package)]
        [InlineData(BuildAction.Rebuild)]
        public async Task IsUpToDateAsync_False_NonBuildAction(BuildAction buildAction)
        {
            var lastCheckTime = DateTime.UtcNow.AddMinutes(-1);

            await SetupAsync(lastCheckTimeAtUtc: lastCheckTime);

            await AssertUpToDateAsync("No build outputs defined.");

            await AssertNotUpToDateAsync(buildAction: buildAction);
        }

        [Fact]
        public async Task IsUpToDateAsync_False_BuildTasksActive()
        {
            var lastCheckTime = DateTime.UtcNow.AddMinutes(-1);

            await SetupAsync(lastCheckTimeAtUtc: lastCheckTime);

            await AssertUpToDateAsync("No build outputs defined.");

            _isTaskQueueEmpty = false;

            await AssertNotUpToDateAsync(
                "Critical build tasks are running, not up-to-date.",
                "CriticalTasks");
        }

        [Fact]
        public async Task IsUpToDateAsync_False_ItemsChanged()
        {
            var projectSnapshot = new Dictionary<string, IProjectRuleSnapshotModel>
            {
                [UpToDateCheckBuilt.SchemaName] = SimpleItems("BuiltOutputPath1")
            };

            var sourceSnapshot = new Dictionary<string, IProjectRuleSnapshotModel>
            {
                [Content.SchemaName] = SimpleItems("ItemPath1", "ItemPath2")
            };

            var outputTime      = DateTime.UtcNow.AddMinutes(-3);
            var lastCheckTime   = DateTime.UtcNow.AddMinutes(-2);
            var itemChangedTime = DateTime.UtcNow.AddMinutes(-1);

            await SetupAsync(
                projectSnapshot,
                sourceSnapshot,
                lastCheckTimeAtUtc: lastCheckTime,
                lastItemsChangedAtUtc: itemChangedTime);

            _fileSystem.AddFile("C:\\Dev\\Solution\\Project\\BuiltOutputPath1", outputTime);

            await AssertNotUpToDateAsync(
                new[]
                {
                    $"The set of project items was changed more recently ({itemChangedTime.ToLocalTime()}) than the earliest output 'C:\\Dev\\Solution\\Project\\BuiltOutputPath1' ({outputTime.ToLocalTime()}), not up-to-date.",
                    "    Content item added 'ItemPath1' (CopyToOutputDirectory=Never, TargetPath='')",
                    "    Content item added 'ItemPath2' (CopyToOutputDirectory=Never, TargetPath='')",
                },
                "ProjectItemsChangedSinceEarliestOutput");
        }

        [Fact]
        public async Task IsUpToDateAsync_False_Disabled()
        {
            await SetupAsync(disableFastUpToDateCheck: true);

            await AssertNotUpToDateAsync(
                "The 'DisableFastUpToDateCheck' property is 'true', not up-to-date.",
                "Disabled");
        }

        [Theory]
        //          ItemType            Optimized  ExpectUpToDate  IsItemTypeCopied
        [InlineData(None.SchemaName,    false,     false,          true)]
        [InlineData(None.SchemaName,    true,      true,           true)]
        [InlineData(Content.SchemaName, false,     false,          true)]
        [InlineData(Content.SchemaName, true,      true,           true)]
        [InlineData(Compile.SchemaName, false,     false,          true)]
        [InlineData(Compile.SchemaName, true,      true,           true)]
        [InlineData("EmbeddedResource", false,     false,          true)]
        [InlineData("EmbeddedResource", true,      true,           true)]
        [InlineData("RandomItemType",   false,     true,           false)]
        [InlineData("RandomItemType",   true,      true,           false)]
        public async Task IsUpToDateAsync_CopyAlwaysItemExists(string itemType, bool optimized, bool expectUpToDate, bool isItemTypeCopied)
        {
            var projectSnapshot = new Dictionary<string, IProjectRuleSnapshotModel>
            {
                [UpToDateCheckBuilt.SchemaName] = SimpleItems("Output")
            };

            var sourceSnapshot = GetSourceSnapshot(itemType);

            var sourceTime = DateTime.UtcNow.AddMinutes(-4);
            var targetTime = sourceTime;
            var inputTime = DateTime.UtcNow.AddMinutes(-3);
            var outputTime = DateTime.UtcNow.AddMinutes(-2);
            var lastCheckTime = DateTime.UtcNow.AddMinutes(-1);

            var sourcePath = @"C:\Dev\Solution\Project\CopyMe";
            var targetPath = @"C:\Dev\Solution\Project\Output\CopyMe";
            var inputPath = @"C:\Dev\Solution\Project\OtherInput";
            var outputPath = @"C:\Dev\Solution\Project\Output";

            _fileSystem.AddFile(sourcePath, sourceTime);
            _fileSystem.AddFile(inputPath, inputTime);
            _fileSystem.AddFile(targetPath, targetTime);
            _fileSystem.AddFile(outputPath, outputTime);

            await SetupAsync(
                projectSnapshot: projectSnapshot,
                sourceSnapshot: sourceSnapshot,
                disableFastUpToDateCopyAlwaysOptimization: !optimized,
                lastCheckTimeAtUtc: lastCheckTime);

            if (expectUpToDate)
            {
                if (optimized && isItemTypeCopied)
                {
                    await AssertUpToDateAsync(
                        $"No inputs are newer than earliest output '{outputPath}' ({outputTime.ToLocalTime()}). Newest input is '{inputPath}' ({inputTime.ToLocalTime()}).",
                        $"Checking {itemType} item with CopyToOutputDirectory=\"Always\" '{sourcePath}':",
                        $"    Source {sourceTime.ToLocalTime()}: '{sourcePath}'",
                        $"    Destination {targetTime.ToLocalTime()}: '{targetPath}'",
                         "    Optimizing CopyToOutputDirectory=\"Always\" item. Disable this by setting DisableFastUpToDateCopyAlwaysOptimization to \"true\".");
                }
                else
                {
                    await AssertUpToDateAsync(
                        $"No inputs are newer than earliest output '{outputPath}' ({outputTime.ToLocalTime()}). Newest input is '{inputPath}' ({inputTime.ToLocalTime()}).");
                }
            }
            else
            {
                Assert.False(optimized);

                await AssertNotUpToDateAsync(
                    $"{itemType} item '{sourcePath}' has CopyToOutputDirectory set to 'Always', and the project has DisableFastUpToDateCopyAlwaysOptimization set to 'true', not up-to-date.",
                    "CopyAlwaysItemExists");
            }

            static Dictionary<string, IProjectRuleSnapshotModel> GetSourceSnapshot(string itemType)
            {
                // Create two items.
                // 1. With the item type we are testing, marked CopyAlways.
                // 2. With a different item type, with no copy specification.

                var items = ImmutableStringDictionary<IImmutableDictionary<string, string>>.EmptyOrdinal
                    .Add("CopyMe", ImmutableStringDictionary<string>.EmptyOrdinal
                        .Add("CopyToOutputDirectory", "Always")); // ALWAYS COPY THIS ITEM

                var compileItems = ImmutableStringDictionary<IImmutableDictionary<string, string>>.EmptyOrdinal;

                ref var items2 = ref (itemType == Compile.SchemaName ? ref items : ref compileItems);

                items2 = items2.Add("OtherInput", ImmutableStringDictionary<string>.EmptyOrdinal);

                var sourceSnapshot = new Dictionary<string, IProjectRuleSnapshotModel>
                {
                    [itemType] = new IProjectRuleSnapshotModel { Items = items }
                };

                if (compileItems.Count != 0)
                {
                    sourceSnapshot[Compile.SchemaName] = new IProjectRuleSnapshotModel { Items = compileItems };
                }

                return sourceSnapshot;
            }
        }

        [Fact]
        public async Task IsUpToDateAsync_False_OutputItemDoesNotExist()
        {
            var projectSnapshot = new Dictionary<string, IProjectRuleSnapshotModel>
            {
                [UpToDateCheckBuilt.SchemaName] = SimpleItems("BuiltOutputPath1")
            };

            var lastCheckTime = DateTime.UtcNow.AddMinutes(-1);

            await SetupAsync(projectSnapshot: projectSnapshot, lastCheckTimeAtUtc: lastCheckTime);

            await AssertNotUpToDateAsync(
                "Output 'C:\\Dev\\Solution\\Project\\BuiltOutputPath1' does not exist, not up-to-date.",
                "OutputNotFound");
        }

        [Fact]
        public async Task IsUpToDateAsync_False_ZeroFilesInProjectAfterItemDeletion()
        {
            var projectSnapshot = new Dictionary<string, IProjectRuleSnapshotModel>
            {
                [UpToDateCheckBuilt.SchemaName] = SimpleItems("BuildDefault"),
            };

            var sourceSnapshot = new Dictionary<string, IProjectRuleSnapshotModel>
            {
                [Compile.SchemaName] = SimpleItems("ItemPath1")
            };

            var inputTime = DateTime.UtcNow.AddMinutes(-5);
            var itemChangeTime = DateTime.UtcNow.AddMinutes(-4);
            var lastCheckTime = DateTime.UtcNow.AddMinutes(-3);
            var buildTime = DateTime.UtcNow.AddMinutes(-2);

            _fileSystem.AddFile("C:\\Dev\\Solution\\Project\\ItemPath1", inputTime);
            _fileSystem.AddFile("C:\\Dev\\Solution\\Project\\BuildDefault", buildTime);

            var priorState = await SetupAsync(
                projectSnapshot,
                sourceSnapshot,
                lastCheckTimeAtUtc: lastCheckTime,
                lastItemsChangedAtUtc: itemChangeTime);

            await AssertUpToDateAsync(
                $"No inputs are newer than earliest output 'C:\\Dev\\Solution\\Project\\BuildDefault' ({buildTime.ToLocalTime()}). Newest input is 'C:\\Dev\\Solution\\Project\\ItemPath1' ({inputTime.ToLocalTime()}).");

            lastCheckTime = DateTime.UtcNow.AddMinutes(-1);
            itemChangeTime = DateTime.UtcNow.AddMinutes(0);

            await SetupAsync(
                projectSnapshot,
                sourceSnapshot,
                lastCheckTimeAtUtc: lastCheckTime,
                lastItemsChangedAtUtc: itemChangeTime,
                upToDateCheckImplicitConfiguredInput: priorState,
                itemRemovedFromSourceSnapshot: true);

            await AssertNotUpToDateAsync(new[] {
                $"The set of project items was changed more recently ({itemChangeTime.ToLocalTime()}) than the earliest output 'C:\\Dev\\Solution\\Project\\BuildDefault' ({buildTime.ToLocalTime()}), not up-to-date.",
                "    Compile item removed \'ItemPath1\' (CopyToOutputDirectory=Never, TargetPath='')"},
                "ProjectItemsChangedSinceEarliestOutput");
        }

        [Fact]
        public async Task IsUpToDateAsync_False_InputItemDoesNotExist()
        {
            var projectSnapshot = new Dictionary<string, IProjectRuleSnapshotModel>
            {
                [UpToDateCheckBuilt.SchemaName] = SimpleItems("BuiltOutputPath1")
            };

            var sourceSnapshot = new Dictionary<string, IProjectRuleSnapshotModel>
            {
                [Compile.SchemaName] = SimpleItems("ItemPath1")
            };

            var itemChangedTime = DateTime.UtcNow.AddMinutes(-3);
            var outputTime      = DateTime.UtcNow.AddMinutes(-2);
            var lastCheckTime   = DateTime.UtcNow.AddMinutes(-1);

            await SetupAsync(
                projectSnapshot,
                sourceSnapshot,
                lastCheckTimeAtUtc: lastCheckTime,
                lastItemsChangedAtUtc: itemChangedTime);

            _fileSystem.AddFile("C:\\Dev\\Solution\\Project\\BuiltOutputPath1", outputTime);

            await AssertNotUpToDateAsync(
                "Input Compile item 'C:\\Dev\\Solution\\Project\\ItemPath1' does not exist and is required, not up-to-date.",
                "InputNotFound");
        }

        [Fact]
        public async Task IsUpToDateAsync_False_InputNewerThanBuiltOutput()
        {
            var projectSnapshot = new Dictionary<string, IProjectRuleSnapshotModel>
            {
                [UpToDateCheckBuilt.SchemaName] = SimpleItems("BuiltOutputPath1")
            };

            var sourceSnapshot = new Dictionary<string, IProjectRuleSnapshotModel>
            {
                [Compile.SchemaName] = SimpleItems("ItemPath1")
            };

            var itemChangedTime = DateTime.UtcNow.AddMinutes(-4);
            var outputTime      = DateTime.UtcNow.AddMinutes(-3);
            var inputTime       = DateTime.UtcNow.AddMinutes(-2);
            var lastCheckTime   = DateTime.UtcNow.AddMinutes(-1);

            await SetupAsync(
                projectSnapshot,
                sourceSnapshot,
                lastCheckTimeAtUtc: lastCheckTime,
                lastItemsChangedAtUtc: itemChangedTime);

            _fileSystem.AddFile("C:\\Dev\\Solution\\Project\\BuiltOutputPath1", outputTime);
            _fileSystem.AddFile("C:\\Dev\\Solution\\Project\\ItemPath1", inputTime);

            await AssertNotUpToDateAsync(
                $"Input Compile item 'C:\\Dev\\Solution\\Project\\ItemPath1' is newer ({inputTime.ToLocalTime()}) than earliest output 'C:\\Dev\\Solution\\Project\\BuiltOutputPath1' ({outputTime.ToLocalTime()}), not up-to-date.",
                "InputNewerThanEarliestOutput");
        }

        [Fact]
        public async Task IsUpToDateAsync_False_InputChangedBetweenLastCheckAndEarliestOutput()
        {
            // This test covers a race condition described in https://github.com/dotnet/project-system/issues/4014

            var projectSnapshot = new Dictionary<string, IProjectRuleSnapshotModel>
            {
                [UpToDateCheckBuilt.SchemaName] = SimpleItems("BuiltOutputPath1")
            };

            var sourceSnapshot = new Dictionary<string, IProjectRuleSnapshotModel>
            {
                [Compile.SchemaName] = SimpleItems("ItemPath1")
            };

            // The rule is that no input item should be modified since the last up-to-date check started.

            var t0 = DateTime.UtcNow.AddMinutes(-5); // t0 Output file timestamp
            var t1 = DateTime.UtcNow.AddMinutes(-4); // t1 Input file timestamp
            var t2 = DateTime.UtcNow.AddMinutes(-3); // t2 Check up-to-date (false) so start a build (setting last checked at time)
            var t3 = DateTime.UtcNow.AddMinutes(-2); // t3 Modify input file (during build)
            var t4 = DateTime.UtcNow.AddMinutes(-1); // t4 Produce first (earliest) output DLL (from t0 input)
                                                     // t5 Check incorrectly claims everything up-to-date, as t3 > t2 (inputTime > lastCheckedTime)

            var inputFile = "C:\\Dev\\Solution\\Project\\ItemPath1";
            var outputPath = "C:\\Dev\\Solution\\Project\\BuiltOutputPath1";

            _fileSystem.AddFile(outputPath, t0);
            _fileSystem.AddFile(inputFile, t1);

            // Run test (t2)
            await SetupAsync(projectSnapshot, sourceSnapshot, lastCheckTimeAtUtc: t2);

            await AssertNotUpToDateAsync(
                $"Input Compile item '{inputFile}' is newer ({t1.ToLocalTime()}) than earliest output 'C:\\Dev\\Solution\\Project\\BuiltOutputPath1' ({t0.ToLocalTime()}), not up-to-date.",
                "InputNewerThanEarliestOutput");

            // Modify input while build in progress (t3)
            _fileSystem.AddFile(inputFile, t3);

            // Update write time of output (t4)
            _fileSystem.AddFile(outputPath, t4);

            // Run check again (t5)
            await AssertNotUpToDateAsync(
                $"Input Compile item '{inputFile}' ({t3.ToLocalTime()}) has been modified since the last up-to-date check ({t2.ToLocalTime()}), not up-to-date.",
                "InputModifiedSinceLastCheck");
        }

        [Fact]
        public async Task IsUpToDateAsync_True_RebuildUpdatesLastCheckedTime()
        {
            var projectSnapshot = new Dictionary<string, IProjectRuleSnapshotModel>
            {
                [UpToDateCheckBuilt.SchemaName] = SimpleItems("BuiltOutputPath1")
            };

            var sourceSnapshot = new Dictionary<string, IProjectRuleSnapshotModel>
            {
                [Compile.SchemaName] = SimpleItems("ItemPath1")
            };

            // The rule is that no input item should be modified since the last up-to-date check started.

            var t0 = DateTime.UtcNow.AddMinutes(-6); // t0 Output file timestamp
            var t1 = DateTime.UtcNow.AddMinutes(-5); // t1 Input file timestamp
            var t2 = DateTime.UtcNow.AddMinutes(-4); // t2 Check up-to-date (false) so start a build (setting last checked at time)
            var t3 = DateTime.UtcNow.AddMinutes(-3); // t3 Modify input file (during build)
            var t4 = DateTime.UtcNow.AddMinutes(-2); // t4 start rebuild (setting lastCheckedTime)
            var t5 = DateTime.UtcNow.AddMinutes(-1); // t5 Produce first (earliest) output DLL (from t0 input)
                                                     // t6 Check incorrectly claims everything up-to-date, as t3 < t5

            var inputFile = "C:\\Dev\\Solution\\Project\\ItemPath1";
            var outputPath = "C:\\Dev\\Solution\\Project\\BuiltOutputPath1";

            _fileSystem.AddFile(outputPath, t0);
            _fileSystem.AddFile(inputFile, t1);

            // Run test (t2)
            await SetupAsync(projectSnapshot, sourceSnapshot, lastCheckTimeAtUtc: t2, updateLastCheckedAtUtcValue: t4);

            await AssertNotUpToDateAsync(
                $"Input Compile item '{inputFile}' is newer ({t1.ToLocalTime()}) than earliest output 'C:\\Dev\\Solution\\Project\\BuiltOutputPath1' ({t0.ToLocalTime()}), not up-to-date.",
                "InputNewerThanEarliestOutput");

            // Modify input while build in progress (t3)
            _fileSystem.AddFile(inputFile, t3);

            // Rebuild
            ((IBuildUpToDateCheckProviderInternal)_buildUpToDateCheck).NotifyRebuildStarting();

            // Update write time of output (t5)
            _fileSystem.AddFile(outputPath, t5);

            // Run check again (t6)
            await AssertUpToDateAsync(
                $"No inputs are newer than earliest output '{outputPath}' ({t5.ToLocalTime()}). Newest input is '{inputFile}' ({t3.ToLocalTime()}).");
        }

        [Fact]
        public async Task IsUpToDateAsync_True_NewProjectRebuiltThenBuilt()
        {
            var projectSnapshot = new Dictionary<string, IProjectRuleSnapshotModel>
            {
                [UpToDateCheckBuilt.SchemaName] = SimpleItems("BuiltOutputPath1")
            };

            var sourceSnapshot = new Dictionary<string, IProjectRuleSnapshotModel>
            {
                [Compile.SchemaName] = SimpleItems("ItemPath1")
            };

            // The rule is that no input item should be modified since the last up-to-date check started.

            var t0 = DateTime.UtcNow.AddMinutes(-3); // t0 Input file timestamp
            var t1 = DateTime.UtcNow.AddMinutes(-2); // t1 Rebuild (sets output file timestamp)
            var t2 = DateTime.UtcNow.AddMinutes(-1); // t2 Check up-to-date (true)

            var inputFile = "C:\\Dev\\Solution\\Project\\ItemPath1";
            var outputPath = "C:\\Dev\\Solution\\Project\\BuiltOutputPath1";

            _fileSystem.AddFile(inputFile, t0);

            _fileSystem.AddFile(outputPath, t1);

            await SetupAsync(projectSnapshot, sourceSnapshot, updateLastCheckedAtUtcValue: t1);

            // Rebuild (t1)
            ((IBuildUpToDateCheckProviderInternal)_buildUpToDateCheck).NotifyRebuildStarting();

            // Run test (t2)
            await AssertUpToDateAsync(
                $"No inputs are newer than earliest output '{outputPath}' ({t1.ToLocalTime()}). Newest input is '{inputFile}' ({t0.ToLocalTime()}).");
        }

        [Fact]
        public async Task IsUpToDateAsync_False_CompileItemNewerThanCustomOutput()
        {
            var projectSnapshot = new Dictionary<string, IProjectRuleSnapshotModel>
            {
                [UpToDateCheckOutput.SchemaName] = SimpleItems("CustomOutputPath1")
            };

            var sourceSnapshot = new Dictionary<string, IProjectRuleSnapshotModel>
            {
                [Compile.SchemaName] = SimpleItems("ItemPath1")
            };

            var itemChangeTime  = DateTime.UtcNow.AddMinutes(-4);
            var outputTime      = DateTime.UtcNow.AddMinutes(-3);
            var compileItemTime = DateTime.UtcNow.AddMinutes(-2);
            var lastCheckTime   = DateTime.UtcNow.AddMinutes(-1);

            await SetupAsync(
                projectSnapshot,
                sourceSnapshot,
                lastCheckTimeAtUtc: lastCheckTime,
                lastItemsChangedAtUtc: itemChangeTime);

            _fileSystem.AddFile("C:\\Dev\\Solution\\Project\\CustomOutputPath1", outputTime);
            _fileSystem.AddFile("C:\\Dev\\Solution\\Project\\ItemPath1", compileItemTime);

            await AssertNotUpToDateAsync(
                $"Input Compile item 'C:\\Dev\\Solution\\Project\\ItemPath1' is newer ({compileItemTime.ToLocalTime()}) than earliest output 'C:\\Dev\\Solution\\Project\\CustomOutputPath1' ({outputTime.ToLocalTime()}), not up-to-date.",
                "InputNewerThanEarliestOutput");
        }

        [Fact]
        public async Task IsUpToDateAsync_False_CopyReferenceInputNewerThanMarkerOutput()
        {
            var projectSnapshot = new Dictionary<string, IProjectRuleSnapshotModel>
            {
                [CopyUpToDateMarker.SchemaName] = SimpleItems("Marker"),
                [ResolvedCompilationReference.SchemaName] = new IProjectRuleSnapshotModel
                {
                    Items = ImmutableStringDictionary<IImmutableDictionary<string, string>>.EmptyOrdinal
                        .Add("Reference1", ImmutableStringDictionary<string>.EmptyOrdinal
                            .Add("CopyUpToDateMarker", "Reference1MarkerPath")
                            .Add("ResolvedPath", "Reference1ResolvedPath")
                            .Add("OriginalPath", "Reference1OriginalPath"))
                }
            };

            var lastCheckTime = DateTime.UtcNow.AddMinutes(-5);

            await SetupAsync(projectSnapshot: projectSnapshot, lastCheckTimeAtUtc: lastCheckTime);

            var outputTime   = DateTime.UtcNow.AddMinutes(-4);
            var resolvedTime = DateTime.UtcNow.AddMinutes(-3);
            var markerTime   = DateTime.UtcNow.AddMinutes(-2);
            var originalTime = DateTime.UtcNow.AddMinutes(-1);

            _fileSystem.AddFile("C:\\Dev\\Solution\\Project\\Marker", outputTime);
            _fileSystem.AddFile("Reference1ResolvedPath", resolvedTime);
            _fileSystem.AddFile("Reference1MarkerPath", markerTime);
            _fileSystem.AddFile("Reference1OriginalPath", originalTime);

            await AssertNotUpToDateAsync(
                new[]
                {
                    "No build outputs defined.",
                    $"Latest write timestamp on input marker is {originalTime.ToLocalTime()} on 'Reference1OriginalPath'.",
                    $"Write timestamp on output marker is {outputTime.ToLocalTime()} on 'C:\\Dev\\Solution\\Project\\Marker'.",
                    "Input marker is newer than output marker, not up-to-date."
                },
                "InputMarkerNewerThanOutputMarker");
        }

        [Fact]
        public async Task IsUpToDateAsync_False_AnalyzerReferenceNewerThanEarliestOutput()
        {
            var projectSnapshot = new Dictionary<string, IProjectRuleSnapshotModel>
            {
                [UpToDateCheckBuilt.SchemaName] = SimpleItems("BuiltOutputPath1"),
                [ResolvedAnalyzerReference.SchemaName] = ItemWithMetadata("Analyzer1", "ResolvedPath", "Analyzer1ResolvedPath")
            };

            var itemChangeTime = DateTime.UtcNow.AddMinutes(-4);
            var outputTime     = DateTime.UtcNow.AddMinutes(-3);
            var inputTime      = DateTime.UtcNow.AddMinutes(-2);
            var lastCheckTime  = DateTime.UtcNow.AddMinutes(-1);

            await SetupAsync(
                projectSnapshot,
                lastCheckTimeAtUtc: lastCheckTime,
                lastItemsChangedAtUtc: itemChangeTime);

            var outputItem = "C:\\Dev\\Solution\\Project\\BuiltOutputPath1";
            var analyzerItem = "C:\\Dev\\Solution\\Project\\Analyzer1ResolvedPath";

            _fileSystem.AddFile(outputItem, outputTime);
            _fileSystem.AddFile(analyzerItem, inputTime);

            await AssertNotUpToDateAsync(
                $"Input ResolvedAnalyzerReference item '{analyzerItem}' is newer ({inputTime.ToLocalTime()}) than earliest output '{outputItem}' ({outputTime.ToLocalTime()}), not up-to-date.",
                "InputNewerThanEarliestOutput");
        }

        [Fact]
        public async Task IsUpToDateAsync_False_CompilationReferenceNewerThanEarliestOutput()
        {
            var projectSnapshot = new Dictionary<string, IProjectRuleSnapshotModel>
            {
                [UpToDateCheckBuilt.SchemaName] = SimpleItems("BuiltOutputPath1"),
                [ResolvedCompilationReference.SchemaName] = new IProjectRuleSnapshotModel
                {
                    Items = ImmutableStringDictionary<IImmutableDictionary<string, string>>.EmptyOrdinal
                        .Add("Reference1", ImmutableStringDictionary<string>.EmptyOrdinal
                            .Add("CopyUpToDateMarker", "Reference1MarkerPath")
                            .Add("ResolvedPath", "C:\\Dev\\Solution\\Project\\Reference1ResolvedPath")
                            .Add("OriginalPath", "..\\Project\\Reference1OriginalPath"))
                }
            };

            var itemChangeTime = DateTime.UtcNow.AddMinutes(-4);
            var lastCheckTime  = DateTime.UtcNow.AddMinutes(-3);
            var outputTime     = DateTime.UtcNow.AddMinutes(-2);
            var inputTime      = DateTime.UtcNow.AddMinutes(-1);

            await SetupAsync(
                projectSnapshot,
                lastCheckTimeAtUtc: lastCheckTime,
                lastItemsChangedAtUtc: itemChangeTime);

            _fileSystem.AddFile("C:\\Dev\\Solution\\Project\\BuiltOutputPath1", outputTime);
            _fileSystem.AddFile("C:\\Dev\\Solution\\Project\\Reference1ResolvedPath", inputTime);

            await AssertNotUpToDateAsync(
                $"Input ResolvedCompilationReference item 'C:\\Dev\\Solution\\Project\\Reference1ResolvedPath' is newer ({inputTime.ToLocalTime()}) than earliest output 'C:\\Dev\\Solution\\Project\\BuiltOutputPath1' ({outputTime.ToLocalTime()}), not up-to-date.",
                "InputNewerThanEarliestOutput");
        }

        [Fact]
        public async Task IsUpToDateAsync_False_UpToDateCheckInputNewerThanEarliestOutput()
        {
            var projectSnapshot = new Dictionary<string, IProjectRuleSnapshotModel>
            {
                [UpToDateCheckBuilt.SchemaName] = SimpleItems("BuiltOutputPath1"),
                [UpToDateCheckInput.SchemaName] = SimpleItems("Item1", "Item2")
            };

            var itemChangeTime = DateTime.UtcNow.AddMinutes(-4);
            var lastCheckTime  = DateTime.UtcNow.AddMinutes(-3);
            var outputTime     = DateTime.UtcNow.AddMinutes(-2);
            var inputTime      = DateTime.UtcNow.AddMinutes(-1);

            await SetupAsync(
                projectSnapshot,
                lastCheckTimeAtUtc: lastCheckTime,
                lastItemsChangedAtUtc: itemChangeTime);

            _fileSystem.AddFile("C:\\Dev\\Solution\\Project\\BuiltOutputPath1", outputTime);
            _fileSystem.AddFile("C:\\Dev\\Solution\\Project\\Item1", inputTime);
            _fileSystem.AddFile("C:\\Dev\\Solution\\Project\\Item2", outputTime);

            await AssertNotUpToDateAsync(
                $"Input UpToDateCheckInput item 'C:\\Dev\\Solution\\Project\\Item1' is newer ({inputTime.ToLocalTime()}) than earliest output 'C:\\Dev\\Solution\\Project\\BuiltOutputPath1' ({outputTime.ToLocalTime()}), not up-to-date.",
                "InputNewerThanEarliestOutput");
        }

        [Fact]
        public async Task IsUpToDateAsync_False_Sets_InputNewerThanOutput()
        {
            var projectSnapshot = new Dictionary<string, IProjectRuleSnapshotModel>
            {
                [UpToDateCheckBuilt.SchemaName] = SimpleItems("BuildDefault"),
                [UpToDateCheckInput.SchemaName] = ItemWithMetadata("Input1", "Set", "Set1"),
                [UpToDateCheckOutput.SchemaName] = ItemWithMetadata("Output1", "Set", "Set1")
            };

            var itemChangeTime = DateTime.UtcNow.AddMinutes(-4);
            var lastCheckTime  = DateTime.UtcNow.AddMinutes(-3);
            var outputTime     = DateTime.UtcNow.AddMinutes(-2);
            var inputTime      = DateTime.UtcNow.AddMinutes(-1);

            await SetupAsync(
                projectSnapshot,
                lastCheckTimeAtUtc: lastCheckTime,
                lastItemsChangedAtUtc: itemChangeTime);

            _fileSystem.AddFile("C:\\Dev\\Solution\\Project\\Input1", inputTime);
            _fileSystem.AddFile("C:\\Dev\\Solution\\Project\\Output1", outputTime);
            _fileSystem.AddFile("C:\\Dev\\Solution\\Project\\BuildDefault", outputTime);

            await AssertNotUpToDateAsync(
                new[]
                {
                    $"No inputs are newer than earliest output 'C:\\Dev\\Solution\\Project\\BuildDefault' ({outputTime.ToLocalTime()}). Newest input is '{_msBuildProjectFullPath}' ({_projectFileTimeUtc.ToLocalTime()}).",
                    $"Input UpToDateCheckInput item 'C:\\Dev\\Solution\\Project\\Input1' is newer ({inputTime.ToLocalTime()}) than earliest output 'C:\\Dev\\Solution\\Project\\Output1' ({outputTime.ToLocalTime()}), not up-to-date."
                },
                "InputNewerThanEarliestOutput");
        }

        [Fact]
        public async Task IsUpToDateAsync_True_Sets_InputOlderThanOutput_MultipleSets()
        {
            var projectSnapshot = new Dictionary<string, IProjectRuleSnapshotModel>
            {
                [UpToDateCheckBuilt.SchemaName] = SimpleItems("BuildDefault"),
                [UpToDateCheckInput.SchemaName] = Union(ItemWithMetadata("Input1", "Set", "Set1"), ItemWithMetadata("Input2", "Set", "Set2")),
                [UpToDateCheckOutput.SchemaName] = Union(ItemWithMetadata("Output1", "Set", "Set1"), ItemWithMetadata("Output2", "Set", "Set2"))
            };

            var itemChangeTime = DateTime.UtcNow.AddMinutes(-6);
            var inputTime1     = DateTime.UtcNow.AddMinutes(-5);
            var outputTime1    = DateTime.UtcNow.AddMinutes(-4);
            var inputTime2     = DateTime.UtcNow.AddMinutes(-3);
            var outputTime2    = DateTime.UtcNow.AddMinutes(-2);
            var lastCheckTime  = DateTime.UtcNow.AddMinutes(-1);

            await SetupAsync(
                projectSnapshot,
                lastCheckTimeAtUtc: lastCheckTime,
                lastItemsChangedAtUtc: itemChangeTime);

            _fileSystem.AddFile("C:\\Dev\\Solution\\Project\\Input1", inputTime1);
            _fileSystem.AddFile("C:\\Dev\\Solution\\Project\\Output1", outputTime1);
            _fileSystem.AddFile("C:\\Dev\\Solution\\Project\\Input2", inputTime2);
            _fileSystem.AddFile("C:\\Dev\\Solution\\Project\\Output2", outputTime2);
            _fileSystem.AddFile("C:\\Dev\\Solution\\Project\\BuildDefault", outputTime1);

            await AssertUpToDateAsync(
                $"No inputs are newer than earliest output 'C:\\Dev\\Solution\\Project\\BuildDefault' ({outputTime1.ToLocalTime()}). Newest input is '{_msBuildProjectFullPath}' ({_projectFileTimeUtc.ToLocalTime()}).",
                $"In Set=\"Set1\", no inputs are newer than earliest output 'C:\\Dev\\Solution\\Project\\Output1' ({outputTime1.ToLocalTime()}). Newest input is 'C:\\Dev\\Solution\\Project\\Input1' ({inputTime1.ToLocalTime()}).",
                $"In Set=\"Set2\", no inputs are newer than earliest output 'C:\\Dev\\Solution\\Project\\Output2' ({outputTime2.ToLocalTime()}). Newest input is 'C:\\Dev\\Solution\\Project\\Input2' ({inputTime2.ToLocalTime()}).");
        }

        [Fact]
        public async Task IsUpToDateAsync_False_Sets_InputNewerThanOutput_MultipleSets()
        {
            var projectSnapshot = new Dictionary<string, IProjectRuleSnapshotModel>
            {
                [UpToDateCheckBuilt.SchemaName] = SimpleItems("BuildDefault"),
                [UpToDateCheckInput.SchemaName] = Union(ItemWithMetadata("Input1", "Set", "Set1"), ItemWithMetadata("Input2", "Set", "Set2")),
                [UpToDateCheckOutput.SchemaName] = Union(ItemWithMetadata("Output1", "Set", "Set1"), ItemWithMetadata("Output2", "Set", "Set2"))
            };

            var itemChangeTime = DateTime.UtcNow.AddMinutes(-6);
            var inputTime1     = DateTime.UtcNow.AddMinutes(-5);
            var outputTime1    = DateTime.UtcNow.AddMinutes(-4);
            var outputTime2    = DateTime.UtcNow.AddMinutes(-3);
            var inputTime2     = DateTime.UtcNow.AddMinutes(-2);
            var lastCheckTime  = DateTime.UtcNow.AddMinutes(-1);

            await SetupAsync(
                projectSnapshot,
                lastCheckTimeAtUtc: lastCheckTime,
                lastItemsChangedAtUtc: itemChangeTime);

            _fileSystem.AddFile("C:\\Dev\\Solution\\Project\\Input1", inputTime1);
            _fileSystem.AddFile("C:\\Dev\\Solution\\Project\\Output1", outputTime1);
            _fileSystem.AddFile("C:\\Dev\\Solution\\Project\\Input2", inputTime2);
            _fileSystem.AddFile("C:\\Dev\\Solution\\Project\\Output2", outputTime2);
            _fileSystem.AddFile("C:\\Dev\\Solution\\Project\\BuildDefault", outputTime1);

            await AssertNotUpToDateAsync(
                new[]
                {
                    $"No inputs are newer than earliest output 'C:\\Dev\\Solution\\Project\\BuildDefault' ({outputTime1.ToLocalTime()}). Newest input is '{_msBuildProjectFullPath}' ({_projectFileTimeUtc.ToLocalTime()}).",
                    $"In Set=\"Set1\", no inputs are newer than earliest output 'C:\\Dev\\Solution\\Project\\Output1' ({outputTime1.ToLocalTime()}). Newest input is 'C:\\Dev\\Solution\\Project\\Input1' ({inputTime1.ToLocalTime()}).",
                    $"Input UpToDateCheckInput item 'C:\\Dev\\Solution\\Project\\Input2' is newer ({inputTime2.ToLocalTime()}) than earliest output 'C:\\Dev\\Solution\\Project\\Output2' ({outputTime2.ToLocalTime()}), not up-to-date."
                },
                "InputNewerThanEarliestOutput");
        }

        [Fact]
        public async Task IsUpToDateAsync_False_Sets_InputNewerThanOutput_ItemInMultipleSets()
        {
            var projectSnapshot = new Dictionary<string, IProjectRuleSnapshotModel>
            {
                [UpToDateCheckBuilt.SchemaName] = SimpleItems("BuildDefault"),
                [UpToDateCheckInput.SchemaName] = ItemWithMetadata("Input", "Set", "Set1;Set2"),
                [UpToDateCheckOutput.SchemaName] = Union(ItemWithMetadata("Output1", "Set", "Set1"), ItemWithMetadata("Output2", "Set", "Set2"))
            };

            var itemChangeTime = DateTime.UtcNow.AddMinutes(-5);
            var outputTime2    = DateTime.UtcNow.AddMinutes(-4);
            var inputTime      = DateTime.UtcNow.AddMinutes(-3);
            var outputTime1    = DateTime.UtcNow.AddMinutes(-2);
            var lastCheckTime  = DateTime.UtcNow.AddMinutes(-1);
            await SetupAsync(
                projectSnapshot,
                lastCheckTimeAtUtc: lastCheckTime,
                lastItemsChangedAtUtc: itemChangeTime);

            _fileSystem.AddFile("C:\\Dev\\Solution\\Project\\Input", inputTime);
            _fileSystem.AddFile("C:\\Dev\\Solution\\Project\\Output1", outputTime1);
            _fileSystem.AddFile("C:\\Dev\\Solution\\Project\\Output2", outputTime2);
            _fileSystem.AddFile("C:\\Dev\\Solution\\Project\\BuildDefault", outputTime1);

            await AssertNotUpToDateAsync(
                new[]
                {
                    $"No inputs are newer than earliest output 'C:\\Dev\\Solution\\Project\\BuildDefault' ({outputTime1.ToLocalTime()}). Newest input is '{_msBuildProjectFullPath}' ({_projectFileTimeUtc.ToLocalTime()}).",
                    $"In Set=\"Set1\", no inputs are newer than earliest output 'C:\\Dev\\Solution\\Project\\Output1' ({outputTime1.ToLocalTime()}). Newest input is 'C:\\Dev\\Solution\\Project\\Input' ({inputTime.ToLocalTime()}).",
                    $"Input UpToDateCheckInput item 'C:\\Dev\\Solution\\Project\\Input' is newer ({inputTime.ToLocalTime()}) than earliest output 'C:\\Dev\\Solution\\Project\\Output2' ({outputTime2.ToLocalTime()}), not up-to-date."
                },
                "InputNewerThanEarliestOutput");
        }

        [Fact]
        public async Task IsUpToDateAsync_True_Sets_InputOnly()
        {
            var projectSnapshot = new Dictionary<string, IProjectRuleSnapshotModel>
            {
                [UpToDateCheckBuilt.SchemaName] = SimpleItems("BuildDefault"),
                [UpToDateCheckInput.SchemaName] = ItemWithMetadata("Input1", "Set", "Set1"),
            };

            var itemChangeTime = DateTime.UtcNow.AddMinutes(-4);
            var lastCheckTime  = DateTime.UtcNow.AddMinutes(-3);
            var buildTime      = DateTime.UtcNow.AddMinutes(-2);
            var inputTime      = DateTime.UtcNow.AddMinutes(-1);

            await SetupAsync(
                projectSnapshot,
                lastCheckTimeAtUtc: lastCheckTime,
                lastItemsChangedAtUtc: itemChangeTime);

            _fileSystem.AddFile("C:\\Dev\\Solution\\Project\\Input1", inputTime);
            _fileSystem.AddFile("C:\\Dev\\Solution\\Project\\BuildDefault", buildTime);

            await AssertUpToDateAsync(
                $"No inputs are newer than earliest output 'C:\\Dev\\Solution\\Project\\BuildDefault' ({buildTime.ToLocalTime()}). Newest input is '{_msBuildProjectFullPath}' ({_projectFileTimeUtc.ToLocalTime()}).",
                "No build outputs defined in Set=\"Set1\".");
        }

        [Fact]
        public async Task IsUpToDateAsync_True_Sets_OutputOnly()
        {
            var projectSnapshot = new Dictionary<string, IProjectRuleSnapshotModel>
            {
                [UpToDateCheckBuilt.SchemaName] = SimpleItems("BuildDefault"),
                [UpToDateCheckOutput.SchemaName] = ItemWithMetadata("Output1", "Set", "Set1")
            };

            var itemChangeTime = DateTime.UtcNow.AddMinutes(-3);
            var lastCheckTime  = DateTime.UtcNow.AddMinutes(-2);
            var outputTime     = DateTime.UtcNow.AddMinutes(-1);

            await SetupAsync(
                projectSnapshot,
                lastCheckTimeAtUtc: lastCheckTime,
                lastItemsChangedAtUtc: itemChangeTime);

            _fileSystem.AddFile("C:\\Dev\\Solution\\Project\\Output1", outputTime);
            _fileSystem.AddFile("C:\\Dev\\Solution\\Project\\BuildDefault", outputTime);

            await AssertUpToDateAsync(
                $"No inputs are newer than earliest output 'C:\\Dev\\Solution\\Project\\BuildDefault' ({outputTime.ToLocalTime()}). Newest input is '{_msBuildProjectFullPath}' ({_projectFileTimeUtc.ToLocalTime()}).",
                "No inputs defined in Set=\"Set1\".");
        }

        [Fact]
        public async Task IsUpToDateAsync_False_Kinds_InputNewerThanOutput_WithIgnoredKind()
        {
            var projectSnapshot = new Dictionary<string, IProjectRuleSnapshotModel>
            {
                [UpToDateCheckBuilt.SchemaName] = ItemsWithMetadata(("Built", "Kind", ""), ("IgnoredBuilt", "Kind", "Ignored")),
                [UpToDateCheckInput.SchemaName] = ItemsWithMetadata(("Input", "Kind", ""), ("IgnoredInput", "Kind", "Ignored")),
                [UpToDateCheckOutput.SchemaName] = ItemsWithMetadata(("Output", "Kind", ""), ("IgnoredOutput", "Kind", "Ignored"))
            };

            var itemChangeTime = DateTime.UtcNow.AddMinutes(-4);
            var lastCheckTime  = DateTime.UtcNow.AddMinutes(-3);
            var outputTime     = DateTime.UtcNow.AddMinutes(-2);
            var inputTime      = DateTime.UtcNow.AddMinutes(-1);

            await SetupAsync(
                projectSnapshot,
                lastCheckTimeAtUtc: lastCheckTime,
                lastItemsChangedAtUtc: itemChangeTime);

            _fileSystem.AddFile("C:\\Dev\\Solution\\Project\\Input", inputTime);
            _fileSystem.AddFile("C:\\Dev\\Solution\\Project\\Output", outputTime);
            _fileSystem.AddFile("C:\\Dev\\Solution\\Project\\Built", outputTime);

            await AssertNotUpToDateAsync(
                new[]
                {
                    "Ignoring up-to-date check items with Kind=\"Ignored\"",
                    $"Input UpToDateCheckInput item 'C:\\Dev\\Solution\\Project\\Input' is newer ({inputTime.ToLocalTime()}) than earliest output 'C:\\Dev\\Solution\\Project\\Output' ({outputTime.ToLocalTime()}), not up-to-date.",
                },
                "InputNewerThanEarliestOutput",
                ignoreKinds: "Ignored");
        }

        [Fact]
        public async Task IsUpToDateAsync_False_Kinds_InputNewerThanOutput_NoKindIgnored()
        {
            var projectSnapshot = new Dictionary<string, IProjectRuleSnapshotModel>
            {
                [UpToDateCheckBuilt.SchemaName] = ItemsWithMetadata(("Built", "Kind", ""), ("TaggedBuilt", "Kind", "Tagged")),
                [UpToDateCheckInput.SchemaName] = ItemsWithMetadata(("Input", "Kind", ""), ("TaggedInput", "Kind", "Tagged")),
                [UpToDateCheckOutput.SchemaName] = ItemsWithMetadata(("Output", "Kind", ""), ("TaggedOutput", "Kind", "Tagged"))
            };

            var itemChangeTime = DateTime.UtcNow.AddMinutes(-6);
            var input2Time     = DateTime.UtcNow.AddMinutes(-5);
            var lastCheckTime  = DateTime.UtcNow.AddMinutes(-4);
            var output1Time    = DateTime.UtcNow.AddMinutes(-3);
            var output2Time    = DateTime.UtcNow.AddMinutes(-2);
            var input1Time     = DateTime.UtcNow.AddMinutes(-1);

            await SetupAsync(
                projectSnapshot,
                lastCheckTimeAtUtc: lastCheckTime,
                lastItemsChangedAtUtc: itemChangeTime);

            _fileSystem.AddFile("C:\\Dev\\Solution\\Project\\Input",        input1Time);
            _fileSystem.AddFile("C:\\Dev\\Solution\\Project\\TaggedInput",  input2Time);
            _fileSystem.AddFile("C:\\Dev\\Solution\\Project\\Output",       output1Time);
            _fileSystem.AddFile("C:\\Dev\\Solution\\Project\\TaggedOutput", output2Time);
            _fileSystem.AddFile("C:\\Dev\\Solution\\Project\\Built",        output1Time);
            _fileSystem.AddFile("C:\\Dev\\Solution\\Project\\TaggedBuilt",  output2Time);

            await AssertNotUpToDateAsync(
                $"Input UpToDateCheckInput item 'C:\\Dev\\Solution\\Project\\Input' is newer ({input1Time.ToLocalTime()}) than earliest output 'C:\\Dev\\Solution\\Project\\Output' ({output1Time.ToLocalTime()}), not up-to-date.",
                "InputNewerThanEarliestOutput",
                ignoreKinds: "");
        }

        [Fact]
        public async Task IsUpToDateAsync_True_Kinds_InputNewerThanOutput_WithIgnoredKind()
        {
            var projectSnapshot = new Dictionary<string, IProjectRuleSnapshotModel>
            {
                [UpToDateCheckBuilt.SchemaName] = ItemsWithMetadata(("Built", "Kind", ""), ("IgnoredBuilt", "Kind", "Ignored")),
                [UpToDateCheckInput.SchemaName] = ItemsWithMetadata(("Input", "Kind", ""), ("IgnoredInput", "Kind", "Ignored")),
                [UpToDateCheckOutput.SchemaName] = ItemsWithMetadata(("Output", "Kind", ""), ("IgnoredOutput", "Kind", "Ignored"))
            };

            var itemChangeTime = DateTime.UtcNow.AddMinutes(-4);
            var inputTime      = DateTime.UtcNow.AddMinutes(-3);
            var lastCheckTime  = DateTime.UtcNow.AddMinutes(-2);
            var outputTime     = DateTime.UtcNow.AddMinutes(-1);

            await SetupAsync(
                projectSnapshot,
                lastCheckTimeAtUtc: lastCheckTime,
                lastItemsChangedAtUtc: itemChangeTime);

            _fileSystem.AddFile("C:\\Dev\\Solution\\Project\\Input", inputTime);
            _fileSystem.AddFile("C:\\Dev\\Solution\\Project\\Output", outputTime);
            _fileSystem.AddFile("C:\\Dev\\Solution\\Project\\Built", outputTime);

            await AssertUpToDateAsync(
                new[]
                {
                    "Ignoring up-to-date check items with Kind=\"Ignored\"",
                    $"No inputs are newer than earliest output 'C:\\Dev\\Solution\\Project\\Output' ({outputTime.ToLocalTime()}). Newest input is 'C:\\Dev\\Solution\\Project\\Input' ({inputTime.ToLocalTime()})."
                },
                ignoreKinds: "Ignored");
        }

        [Fact]
        public async Task IsUpToDateAsync_True_Kinds_InputNewerThanOutput_NoKindIgnored()
        {
            var projectSnapshot = new Dictionary<string, IProjectRuleSnapshotModel>
            {
                [UpToDateCheckBuilt.SchemaName] = ItemsWithMetadata(("Built", "Kind", ""), ("TaggedBuilt", "Kind", "Tagged")),
                [UpToDateCheckInput.SchemaName] = ItemsWithMetadata(("Input", "Kind", ""), ("TaggedInput", "Kind", "Tagged")),
                [UpToDateCheckOutput.SchemaName] = ItemsWithMetadata(("Output", "Kind", ""), ("TaggedOutput", "Kind", "Tagged"))
            };

            var itemChangeTime = DateTime.UtcNow.AddMinutes(-7);
            var inputTime      = DateTime.UtcNow.AddMinutes(-6);
            var lastCheckTime  = DateTime.UtcNow.AddMinutes(-5);
            var output4Time    = DateTime.UtcNow.AddMinutes(-4);
            var output3Time    = DateTime.UtcNow.AddMinutes(-3);
            var output2Time    = DateTime.UtcNow.AddMinutes(-2);
            var output1Time    = DateTime.UtcNow.AddMinutes(-1);

            await SetupAsync(
                projectSnapshot,
                lastCheckTimeAtUtc: lastCheckTime,
                lastItemsChangedAtUtc: itemChangeTime);

            _fileSystem.AddFile("C:\\Dev\\Solution\\Project\\Input",        inputTime);
            _fileSystem.AddFile("C:\\Dev\\Solution\\Project\\TaggedInput",  inputTime);
            _fileSystem.AddFile("C:\\Dev\\Solution\\Project\\Output",       output4Time);
            _fileSystem.AddFile("C:\\Dev\\Solution\\Project\\TaggedOutput", output3Time);
            _fileSystem.AddFile("C:\\Dev\\Solution\\Project\\Built",        output2Time);
            _fileSystem.AddFile("C:\\Dev\\Solution\\Project\\TaggedBuilt",  output1Time);

            await AssertUpToDateAsync(
                new[] { $"No inputs are newer than earliest output 'C:\\Dev\\Solution\\Project\\Output' ({output4Time.ToLocalTime()}). Newest input is 'C:\\Dev\\Solution\\Project\\TaggedInput' ({inputTime.ToLocalTime()})." },
                ignoreKinds: "");
        }

        [Fact]
        public async Task IsUpToDateAsync_False_CopiedOutputFileSourceIsNewerThanDestination()
        {
            var projectSnapshot = new Dictionary<string, IProjectRuleSnapshotModel>
            {
                [UpToDateCheckBuilt.SchemaName] = ItemWithMetadata("CopiedOutputDestination", UpToDateCheckBuilt.OriginalProperty, "CopiedOutputSource")
            };

            var destinationPath = @"C:\Dev\Solution\Project\CopiedOutputDestination";
            var sourcePath = @"C:\Dev\Solution\Project\CopiedOutputSource";

            var itemChangeTime  = DateTime.UtcNow.AddMinutes(-4);
            var lastCheckTime   = DateTime.UtcNow.AddMinutes(-3);
            var destinationTime = DateTime.UtcNow.AddMinutes(-2);
            var sourceTime      = DateTime.UtcNow.AddMinutes(-1);

            await SetupAsync(
                projectSnapshot,
                lastCheckTimeAtUtc: lastCheckTime,
                lastItemsChangedAtUtc: itemChangeTime);

            _fileSystem.AddFile(destinationPath, destinationTime);
            _fileSystem.AddFile(sourcePath, sourceTime);

            await AssertNotUpToDateAsync(
                new[]
                {
                    "No build outputs defined.",
                    $"Checking copied output ({UpToDateCheckBuilt.SchemaName} with {UpToDateCheckBuilt.OriginalProperty} property) file:",
                    $"    Source {sourceTime.ToLocalTime()}: '{sourcePath}'",
                    $"    Destination {destinationTime.ToLocalTime()}: '{destinationPath}'",
                    "Source is newer than build output destination, not up-to-date."
                },
                "CopySourceNewer");
        }

        [Theory]
        [InlineData(None.SchemaName,    false)]
        [InlineData(Content.SchemaName, false)]
        [InlineData(Compile.SchemaName, false)]
        [InlineData("EmbeddedResource", false)]
        [InlineData("RandomItemType",   true)]
        public async Task IsUpToDateAsync_CopyToOutDirSourceIsNewerThanDestination(string itemType, bool expectedUpToDate)
        {
            const string outDirSnapshot = "newOutDir";

            var sourceSnapshot = new Dictionary<string, IProjectRuleSnapshotModel>
            {
                [itemType] = ItemWithMetadata("Item1", "CopyToOutputDirectory", "PreserveNewest")
            };

            await _buildUpToDateCheck.ActivateAsync();

            var destinationPath = $@"C:\Dev\Solution\Project\{outDirSnapshot}\Item1";
            var sourcePath = @"C:\Dev\Solution\Project\Item1";

            var itemChangeTime = DateTime.UtcNow.AddMinutes(-4);
            var lastCheckTime = DateTime.UtcNow.AddMinutes(-3);
            var destinationTime = DateTime.UtcNow.AddMinutes(-2);
            var sourceTime = DateTime.UtcNow.AddMinutes(-1);

            await SetupAsync(
                sourceSnapshot: sourceSnapshot,
                outDir: outDirSnapshot,
                lastCheckTimeAtUtc: lastCheckTime,
                lastItemsChangedAtUtc: itemChangeTime);

            _fileSystem.AddFile(destinationPath, destinationTime);
            _fileSystem.AddFile(sourcePath, sourceTime);

            if (expectedUpToDate)
            {
                await AssertUpToDateAsync($"No build outputs defined.");
            }
            else
            {
                await AssertNotUpToDateAsync(
                    new[]
                    {
                        "No build outputs defined.",
                        $"Checking {itemType} item with CopyToOutputDirectory=\"PreserveNewest\" '{sourcePath}':",
                        $"    Source {sourceTime.ToLocalTime()}: '{sourcePath}'",
                        $"    Destination {destinationTime.ToLocalTime()}: '{destinationPath}'",
                        $"{itemType} item with CopyToOutputDirectory=\"PreserveNewest\" source '{sourcePath}' is newer than destination '{destinationPath}', not up-to-date."
                    },
                    "CopyToOutputDirectorySourceNewer");
            }
        }

        [Fact]
        public async Task IsUpToDateAsync_False_CopiedOutputFileSourceDoesNotExist()
        {
            var projectSnapshot = new Dictionary<string, IProjectRuleSnapshotModel>
            {
                [UpToDateCheckBuilt.SchemaName] = ItemWithMetadata("CopiedOutputDestination", UpToDateCheckBuilt.OriginalProperty, "CopiedOutputSource")
            };

            var lastCheckTime = DateTime.UtcNow.AddMinutes(-1);

            await SetupAsync(projectSnapshot, lastCheckTimeAtUtc: lastCheckTime);

            var destinationPath = @"C:\Dev\Solution\Project\CopiedOutputDestination";
            var sourcePath = @"C:\Dev\Solution\Project\CopiedOutputSource";

            _fileSystem.AddFile(destinationPath);

            await AssertNotUpToDateAsync(
                new[]
                {
                    "No build outputs defined.",
                    $"Checking copied output ({UpToDateCheckBuilt.SchemaName} with {UpToDateCheckBuilt.OriginalProperty} property) file:",
                    $"Source '{sourcePath}' does not exist for copy to '{destinationPath}', not up-to-date."
                },
                "CopySourceNotFound");
        }

        [Fact]
        public async Task IsUpToDateAsync_False_CopiedOutputFileDestinationDoesNotExist()
        {
            var projectSnapshot = new Dictionary<string, IProjectRuleSnapshotModel>
            {
                [UpToDateCheckBuilt.SchemaName] = ItemWithMetadata("CopiedOutputDestination", UpToDateCheckBuilt.OriginalProperty, "CopiedOutputSource")
            };

            var destinationPath = @"C:\Dev\Solution\Project\CopiedOutputDestination";
            var sourcePath = @"C:\Dev\Solution\Project\CopiedOutputSource";

            var itemChangeTime = DateTime.UtcNow.AddMinutes(-4);
            var lastCheckTime  = DateTime.UtcNow.AddMinutes(-3);
            var sourceTime     = DateTime.UtcNow.AddMinutes(-2);

            await SetupAsync(
                projectSnapshot,
                lastCheckTimeAtUtc: lastCheckTime,
                lastItemsChangedAtUtc: itemChangeTime);

            _fileSystem.AddFile(sourcePath, sourceTime);

            await AssertNotUpToDateAsync(
                new[]
                {
                    "No build outputs defined.",
                    $"Checking copied output ({UpToDateCheckBuilt.SchemaName} with {UpToDateCheckBuilt.OriginalProperty} property) file:",
                    $"    Source {sourceTime.ToLocalTime()}: '{sourcePath}'",
                    $"Destination '{destinationPath}' does not exist for copy from '{sourcePath}', not up-to-date."
                },
                "CopyDestinationNotFound");
        }

        [Fact]
        public async Task IsUpToDateAsync_False_CopyToOutputDirectory_SourceIsNewerThanDestination()
        {
            var sourceSnapshot = new Dictionary<string, IProjectRuleSnapshotModel>
            {
                [Content.SchemaName] = ItemWithMetadata("Item1", "CopyToOutputDirectory", "PreserveNewest")
            };

            var destinationPath = @"C:\Dev\Solution\Project\Output\Item1";
            var sourcePath = @"C:\Dev\Solution\Project\Item1";

            var itemChangeTime  = DateTime.UtcNow.AddMinutes(-4);
            var lastCheckTime   = DateTime.UtcNow.AddMinutes(-3);
            var destinationTime = DateTime.UtcNow.AddMinutes(-2);
            var sourceTime      = DateTime.UtcNow.AddMinutes(-1);

            await SetupAsync(
                sourceSnapshot: sourceSnapshot,
                lastCheckTimeAtUtc: lastCheckTime,
                lastItemsChangedAtUtc: itemChangeTime);

            _fileSystem.AddFile(destinationPath, destinationTime);
            _fileSystem.AddFile(sourcePath, sourceTime);

            await AssertNotUpToDateAsync(
                new[]
                {
                    "No build outputs defined.",
                    $"Checking Content item with CopyToOutputDirectory=\"PreserveNewest\" '{sourcePath}':",
                    $"    Source {sourceTime.ToLocalTime()}: '{sourcePath}'",
                    $"    Destination {destinationTime.ToLocalTime()}: '{destinationPath}'",
                    $"Content item with CopyToOutputDirectory=\"PreserveNewest\" source '{sourcePath}' is newer than destination '{destinationPath}', not up-to-date."
                },
                "CopyToOutputDirectorySourceNewer");
        }

        [Fact]
        public async Task IsUpToDateAsync_False_CopyToOutputDirectory_SourceIsNewerThanDestination_TargetPath()
        {
            var sourceSnapshot = new Dictionary<string, IProjectRuleSnapshotModel>
            {
                [Content.SchemaName] = ItemWithMetadata("Item1", ("CopyToOutputDirectory", "PreserveNewest"), ("TargetPath", "TargetPath"))
            };

            var destinationPath = @"C:\Dev\Solution\Project\Output\TargetPath";
            var sourcePath = @"C:\Dev\Solution\Project\Item1";

            var itemChangeTime = DateTime.UtcNow.AddMinutes(-4);
            var lastCheckTime = DateTime.UtcNow.AddMinutes(-3);
            var destinationTime = DateTime.UtcNow.AddMinutes(-2);
            var sourceTime = DateTime.UtcNow.AddMinutes(-1);

            await SetupAsync(
                sourceSnapshot: sourceSnapshot,
                lastCheckTimeAtUtc: lastCheckTime,
                lastItemsChangedAtUtc: itemChangeTime);

            _fileSystem.AddFile(destinationPath, destinationTime);
            _fileSystem.AddFile(sourcePath, sourceTime);

            await AssertNotUpToDateAsync(
                new[]
                {
                    "No build outputs defined.",
                    $"Checking Content item with CopyToOutputDirectory=\"PreserveNewest\" '{sourcePath}':",
                    $"    Source {sourceTime.ToLocalTime()}: '{sourcePath}'",
                    $"    Destination {destinationTime.ToLocalTime()}: '{destinationPath}'",
                    $"Content item with CopyToOutputDirectory=\"PreserveNewest\" source '{sourcePath}' is newer than destination '{destinationPath}', not up-to-date."
                },
                "CopyToOutputDirectorySourceNewer");
        }

        [Fact]
        public async Task IsUpToDateAsync_False_CopyToOutputDirectory_SourceIsNewerThanDestination_Link()
        {
            var sourceSnapshot = new Dictionary<string, IProjectRuleSnapshotModel>
            {
                [Content.SchemaName] = ItemWithMetadata("Item1", ("CopyToOutputDirectory", "PreserveNewest"), ("Link", "LinkPath"))
            };

            var destinationPath = @"C:\Dev\Solution\Project\Output\LinkPath";
            var sourcePath = @"C:\Dev\Solution\Project\Item1";

            var itemChangeTime = DateTime.UtcNow.AddMinutes(-4);
            var lastCheckTime = DateTime.UtcNow.AddMinutes(-3);
            var destinationTime = DateTime.UtcNow.AddMinutes(-2);
            var sourceTime = DateTime.UtcNow.AddMinutes(-1);

            await SetupAsync(
                sourceSnapshot: sourceSnapshot,
                lastCheckTimeAtUtc: lastCheckTime,
                lastItemsChangedAtUtc: itemChangeTime);

            _fileSystem.AddFile(destinationPath, destinationTime);
            _fileSystem.AddFile(sourcePath, sourceTime);

            await AssertNotUpToDateAsync(
                new[]
                {
                    "No build outputs defined.",
                    $"Checking Content item with CopyToOutputDirectory=\"PreserveNewest\" '{sourcePath}':",
                    $"    Source {sourceTime.ToLocalTime()}: '{sourcePath}'",
                    $"    Destination {destinationTime.ToLocalTime()}: '{destinationPath}'",
                    $"Content item with CopyToOutputDirectory=\"PreserveNewest\" source '{sourcePath}' is newer than destination '{destinationPath}', not up-to-date."
                },
                "CopyToOutputDirectorySourceNewer");
        }

        [Fact]
        public async Task IsUpToDateAsync_False_CopyToOutputDirectory_SourceIsNewerThanDestination_TargetPathAndLink()
        {
            // When both "Link" and "TargetPath" are present, "TargetPath" takes precedence

            var sourceSnapshot = new Dictionary<string, IProjectRuleSnapshotModel>
            {
                [Content.SchemaName] = ItemWithMetadata("Item1", ("CopyToOutputDirectory", "PreserveNewest"), ("Link", "LinkPath"), ("TargetPath", "TargetPath"))
            };

            var destinationPath = @"C:\Dev\Solution\Project\Output\TargetPath";
            var sourcePath = @"C:\Dev\Solution\Project\Item1";

            var itemChangeTime = DateTime.UtcNow.AddMinutes(-4);
            var lastCheckTime = DateTime.UtcNow.AddMinutes(-3);
            var destinationTime = DateTime.UtcNow.AddMinutes(-2);
            var sourceTime = DateTime.UtcNow.AddMinutes(-1);

            await SetupAsync(
                sourceSnapshot: sourceSnapshot,
                lastCheckTimeAtUtc: lastCheckTime,
                lastItemsChangedAtUtc: itemChangeTime);

            _fileSystem.AddFile(destinationPath, destinationTime);
            _fileSystem.AddFile(sourcePath, sourceTime);

            await AssertNotUpToDateAsync(
                new[]
                {
                    "No build outputs defined.",
                    $"Checking Content item with CopyToOutputDirectory=\"PreserveNewest\" '{sourcePath}':",
                    $"    Source {sourceTime.ToLocalTime()}: '{sourcePath}'",
                    $"    Destination {destinationTime.ToLocalTime()}: '{destinationPath}'",
                    $"Content item with CopyToOutputDirectory=\"PreserveNewest\" source '{sourcePath}' is newer than destination '{destinationPath}', not up-to-date."
                },
                "CopyToOutputDirectorySourceNewer");
        }

        [Fact]
        public async Task IsUpToDateAsync_False_CopyToOutputDirectory_SourceDoesNotExist()
        {
            var sourceSnapshot = new Dictionary<string, IProjectRuleSnapshotModel>
            {
                [Content.SchemaName] = ItemWithMetadata("Item1", "CopyToOutputDirectory", "PreserveNewest")
            };

            var destinationPath = @"C:\Dev\Solution\Project\Output\Item1";
            var sourcePath = @"C:\Dev\Solution\Project\Item1";

            var itemChangeTime  = DateTime.UtcNow.AddMinutes(-4);
            var lastCheckTime   = DateTime.UtcNow.AddMinutes(-3);
            var destinationTime = DateTime.UtcNow.AddMinutes(-2);

            await SetupAsync(
                sourceSnapshot: sourceSnapshot,
                lastCheckTimeAtUtc: lastCheckTime,
                lastItemsChangedAtUtc: itemChangeTime);

            _fileSystem.AddFile(destinationPath, destinationTime);

            await AssertNotUpToDateAsync(
                new[]
                {
                    "No build outputs defined.",
                    $"Checking Content item with CopyToOutputDirectory=\"PreserveNewest\" '{sourcePath}':",
                    $"Source '{sourcePath}' does not exist, not up-to-date."
                },
                "CopyToOutputDirectorySourceNotFound");
        }

        [Fact]
        public async Task IsUpToDateAsync_False_CopyToOutputDirectory_DestinationDoesNotExist()
        {
            var sourceSnapshot = new Dictionary<string, IProjectRuleSnapshotModel>
            {
                [Content.SchemaName] = ItemWithMetadata("Item1", "CopyToOutputDirectory", "PreserveNewest")
            };

            var destinationPath = @"C:\Dev\Solution\Project\Output\Item1";
            var sourcePath = @"C:\Dev\Solution\Project\Item1";

            var itemChangeTime = DateTime.UtcNow.AddMinutes(-4);
            var lastCheckTime  = DateTime.UtcNow.AddMinutes(-3);
            var sourceTime     = DateTime.UtcNow.AddMinutes(-2);

            await SetupAsync(
                sourceSnapshot: sourceSnapshot,
                lastCheckTimeAtUtc: lastCheckTime,
                lastItemsChangedAtUtc: itemChangeTime);

            _fileSystem.AddFile(sourcePath, sourceTime);

            await AssertNotUpToDateAsync(
                new[]
                {
                    "No build outputs defined.",
                    $"Checking Content item with CopyToOutputDirectory=\"PreserveNewest\" '{sourcePath}':",
                    $"    Source {sourceTime.ToLocalTime()}: '{sourcePath}'",
                    $"Destination '{destinationPath}' does not exist, not up-to-date."
                },
                "CopyToOutputDirectoryDestinationNotFound");
        }

        [Fact]
        public void ComputeItemHash()
        {
            Assert.Equal(
                HashItems(("Compile", new[] { "Path1" })),
                HashItems(("Compile", new[] { "Path1" })));

            // Order independent
            Assert.Equal(
                HashItems(("Compile", new[] { "Path1", "Path2" })),
                HashItems(("Compile", new[] { "Path2", "Path1" })));

            // Item type dependent
            Assert.NotEqual(
                HashItems(("Compile", new[] { "Path1" })),
                HashItems(("None",    new[] { "Path1" })));

            // Adding an item causes a difference
            Assert.NotEqual(
                HashItems(("Compile", new[] { "Path1" })),
                HashItems(("Compile", new[] { "Path1", "Path2" })));

            static int HashItems(params (string ItemType, string[] Paths)[] items)
            {
                var itemsByItemType = items.ToImmutableDictionary(
                    i => i.ItemType,
                    i => i.Paths.Select(p => new UpToDateCheckInputItem(p, i.ItemType, ImmutableDictionary<string, string>.Empty)).ToImmutableArray());

                return BuildUpToDateCheck.ComputeItemHash(itemsByItemType);
            }
        }

        [Fact]
        public async Task IsUpToDateAsync_True_InputNewerThatBuiltOutput_TargetFrameworkDoesNotMatchBuild()
        {
            var projectSnapshot = new Dictionary<string, IProjectRuleSnapshotModel>
            {
                [UpToDateCheckBuilt.SchemaName] = SimpleItems("BuiltOutputPath1")
            };

            var sourceSnapshot = new Dictionary<string, IProjectRuleSnapshotModel>
            {
                [Compile.SchemaName] = SimpleItems("ItemPath1")
            };

            var itemChangedTime = DateTime.UtcNow.AddMinutes(-4);
            var outputTime = DateTime.UtcNow.AddMinutes(-3);
            var inputTime = DateTime.UtcNow.AddMinutes(-2);
            var lastCheckTime = DateTime.UtcNow.AddMinutes(-1);

            var configuredInput = UpToDateCheckImplicitConfiguredInput.CreateEmpty(
                ProjectConfigurationFactory.Create("TargetFramework", "alphaFramework"));

            await SetupAsync(
                projectSnapshot,
                sourceSnapshot,
                lastCheckTimeAtUtc: lastCheckTime,
                lastItemsChangedAtUtc: itemChangedTime,
                upToDateCheckImplicitConfiguredInput: configuredInput);

            _fileSystem.AddFile("C:\\Dev\\Solution\\Project\\BuiltOutputPath1", outputTime);
            _fileSystem.AddFile("C:\\Dev\\Solution\\Project\\ItemPath1", inputTime);

            await AssertUpToDateAsync(Enumerable.Empty<string>(),
                targetFramework: "betaFramework");
        }

        #region Test helpers

        private Task AssertNotUpToDateAsync(string? logMessage = null, string? telemetryReason = null, BuildAction buildAction = BuildAction.Build, string ignoreKinds = "")
        {
            return AssertNotUpToDateAsync(logMessage == null ? null : new[] { logMessage }, telemetryReason, buildAction, ignoreKinds);
        }

        private async Task AssertNotUpToDateAsync(IReadOnlyList<string>? logMessages, string? telemetryReason = null, BuildAction buildAction = BuildAction.Build, string ignoreKinds = "", string targetFramework = "")
        {
            var writer = new AssertWriter(_output);

            if (logMessages != null)
            {
                foreach (var logMessage in logMessages)
                {
                    writer.Add(logMessage);
                }
            }

            Assert.False(await _buildUpToDateCheck.IsUpToDateAsync(buildAction, writer, CreateGlobalProperties(ignoreKinds, targetFramework)));

            if (telemetryReason != null)
                AssertTelemetryFailureEvent(telemetryReason);
            else
                Assert.Empty(_telemetryEvents);

            writer.Assert();
        }

        private Task AssertUpToDateAsync(params string[] logMessages)
        {
            return AssertUpToDateAsync(logMessages, "");
        }

        private async Task AssertUpToDateAsync(IEnumerable<string> logMessages, string ignoreKinds = "", string targetFramework = "")
        {
            var writer = new AssertWriter(_output);

            foreach (var logMessage in logMessages)
            {
                writer.Add(logMessage);
            }

            writer.Add("Project is up-to-date.");

            Assert.True(await _buildUpToDateCheck.IsUpToDateAsync(BuildAction.Build, writer, CreateGlobalProperties(ignoreKinds, targetFramework)));
            AssertTelemetrySuccessEvent();
            writer.Assert();
        }

        private void AssertTelemetryFailureEvent(string reason)
        {
            var telemetryEvent = Assert.Single(_telemetryEvents);

            Assert.Equal(TelemetryEventName.UpToDateCheckFail, telemetryEvent.EventName);
            Assert.NotNull(telemetryEvent.Properties);
            Assert.Equal(5, telemetryEvent.Properties.Count);

            var reasonProp = Assert.Single(telemetryEvent.Properties.Where(p => p.propertyName == TelemetryPropertyName.UpToDateCheckFailReason));
            Assert.Equal(reason, reasonProp.propertyValue);

            var durationProp = Assert.Single(telemetryEvent.Properties.Where(p => p.propertyName == TelemetryPropertyName.UpToDateCheckDurationMillis));
            var duration = Assert.IsType<double>(durationProp.propertyValue);
            Assert.True(duration > 0.0);

            var fileCountProp = Assert.Single(telemetryEvent.Properties.Where(p => p.propertyName == TelemetryPropertyName.UpToDateCheckFileCount));
            var fileCount = Assert.IsType<int>(fileCountProp.propertyValue);
            Assert.True(fileCount >= 0);

            var configurationCountProp = Assert.Single(telemetryEvent.Properties.Where(p => p.propertyName == TelemetryPropertyName.UpToDateCheckConfigurationCount));
            var configurationCount = Assert.IsType<int>(configurationCountProp.propertyValue);
            Assert.True(configurationCount == 1);

            var logLevelProp = Assert.Single(telemetryEvent.Properties.Where(p => p.propertyName == TelemetryPropertyName.UpToDateCheckLogLevel));
            var logLevel = Assert.IsType<LogLevel>(logLevelProp.propertyValue);
            Assert.True(logLevel == _logLevel);

            _telemetryEvents.Clear();
        }

        private void AssertTelemetrySuccessEvent()
        {
            var telemetryEvent = Assert.Single(_telemetryEvents);

            Assert.Equal(TelemetryEventName.UpToDateCheckSuccess, telemetryEvent.EventName);

            Assert.NotNull(telemetryEvent.Properties);
            Assert.Equal(4, telemetryEvent.Properties.Count);

            var durationProp = Assert.Single(telemetryEvent.Properties.Where(p => p.propertyName == TelemetryPropertyName.UpToDateCheckDurationMillis));
            var duration = Assert.IsType<double>(durationProp.propertyValue);
            Assert.True(duration > 0.0);

            var fileCountProp = Assert.Single(telemetryEvent.Properties.Where(p => p.propertyName == TelemetryPropertyName.UpToDateCheckFileCount));
            var fileCount = Assert.IsType<int>(fileCountProp.propertyValue);
            Assert.True(fileCount >= 0);

            var configurationCountProp = Assert.Single(telemetryEvent.Properties.Where(p => p.propertyName == TelemetryPropertyName.UpToDateCheckConfigurationCount));
            var configurationCount = Assert.IsType<int>(configurationCountProp.propertyValue);
            Assert.True(configurationCount == 1);

            var logLevelProp = Assert.Single(telemetryEvent.Properties.Where(p => p.propertyName == TelemetryPropertyName.UpToDateCheckLogLevel));
            var logLevel = Assert.IsType<LogLevel>(logLevelProp.propertyValue);
            Assert.True(logLevel == _logLevel);

            _telemetryEvents.Clear();
        }

        private static ImmutableDictionary<string, string> CreateGlobalProperties(string ignoreKinds, string targetFramework)
        {
            var globalProperties = ImmutableDictionary<string, string>.Empty;

            if (ignoreKinds.Length != 0)
            {
                globalProperties = globalProperties.SetItem(BuildUpToDateCheck.FastUpToDateCheckIgnoresKindsGlobalPropertyName, ignoreKinds);
            }

            if (targetFramework.Length != 0)
            {
                globalProperties = globalProperties.SetItem(BuildUpToDateCheck.TargetFrameworkGlobalPropertyName, targetFramework);
            }

            return globalProperties;
        }

        private sealed class AssertWriter : TextWriter, IEnumerable
        {
            private readonly ITestOutputHelper _output;
            private readonly Queue<string> _expectedLines;

            public AssertWriter(ITestOutputHelper output, params string[] expectedLines)
            {
                _output = output;
                _expectedLines = new Queue<string>(expectedLines);
            }

            public void Add(string line)
            {
                _expectedLines.Enqueue(line);
            }

            public override Encoding Encoding { get; } = Encoding.UTF8;

            public override void WriteLine(string value)
            {
                if (_expectedLines.Count == 0)
                {
                    throw new Xunit.Sdk.XunitException("Unexpected log message: " + value);
                }

                var expected = $"FastUpToDate: {_expectedLines.Dequeue()} ({Path.GetFileNameWithoutExtension(_projectFullPath)})";

                if (!string.Equals(expected, value))
                {
                    _output.WriteLine("Expected: " + expected);
                    _output.WriteLine("Actual:   " + value);
                }

                Xunit.Assert.Equal(expected, value);
            }

            public void Assert()
            {
                Xunit.Assert.Empty(_expectedLines);
            }

            IEnumerator IEnumerable.GetEnumerator() => throw new NotSupportedException("Only for collection initialiser syntax");
        }

        #endregion
    }
}<|MERGE_RESOLUTION|>--- conflicted
+++ resolved
@@ -24,20 +24,12 @@
 {
     public sealed class BuildUpToDateCheckTests : BuildUpToDateCheckTestBase, IDisposable
     {
-<<<<<<< HEAD
         private const string _projectFullPath = @"C:\Dev\Solution\Project\Project.csproj";
         private const string _msBuildProjectFullPath = @"C:\Dev\Solution\Project\Project.csproj";
         private const string _msBuildProjectDirectory = @"C:\Dev\Solution\Project";
         private const string _msBuildAllProjects = @"C:\Dev\Solution\Project\Project.csproj;C:\Dev\Solution\Project2\Project2.csproj";
         private const string _outputPath = "Output";
-=======
-        private const string _projectFullPath = "C:\\Dev\\Solution\\Project\\Project.csproj";
-        private const string _msBuildProjectFullPath = "NewProjectFullPath";
-        private const string _msBuildProjectDirectory = "NewProjectDirectory";
-        private const string _msBuildAllProjects = "Project1;Project2";
-        private const string _outputPath = "NewOutputPath";
         private const LogLevel _logLevel = LogLevel.Info;
->>>>>>> 9471d60f
 
         private readonly DateTime _projectFileTimeUtc = new(1999, 1, 1, 0, 0, 0, DateTimeKind.Utc);
 
