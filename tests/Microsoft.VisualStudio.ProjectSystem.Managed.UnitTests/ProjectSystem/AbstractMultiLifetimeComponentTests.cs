﻿// Licensed to the .NET Foundation under one or more agreements. The .NET Foundation licenses this file to you under the MIT license. See the LICENSE.md file in the project root for more information.

using System.Threading.Tasks;
using Xunit;

namespace Microsoft.VisualStudio.ProjectSystem
{
    public class AbstractMultiLifetimeComponentTests
    {
        [Fact]
        public void WaitForLoadedAsync_WhenNotLoadedAsync_ReturnsNonCompletedTask()
        {
            var component = CreateInstance();

            var result = component.WaitForLoadedAsync();

            Assert.False(result.IsCanceled);
            Assert.False(result.IsCompleted);
            Assert.False(result.IsFaulted);
        }

        [Fact]
        public async Task WaitForLoadedAsync_WhenLoaded_ReturnsCompletedTask()
        {
            var component = CreateInstance();

            await component.LoadAsync();

            var result = component.WaitForLoadedAsync();

            Assert.True(result.IsCompleted);
        }

        [Fact]
        public async Task WaitForLoadedAsync_WhenUnloaded_ReturnsNonCompletedTask()
        {
            var component = CreateInstance();

            await component.LoadAsync();
            await component.UnloadAsync();

            var result = component.WaitForLoadedAsync();

            Assert.False(result.IsCanceled);
            Assert.False(result.IsCompleted);
            Assert.False(result.IsFaulted);
        }

        [Fact]
        public async Task WaitForLoadedAsync_DisposedWhenUnloaded_ReturnsCancelledTask()
        {
            var component = CreateInstance();

            await component.DisposeAsync();

            var result = component.WaitForLoadedAsync();

            Assert.True(result.IsCanceled);
        }

        [Fact]
        public async Task WaitForLoadedAsync_DisposedWhenLoaded_ReturnsCancelledTask()
        {
            var component = CreateInstance();

            await component.LoadAsync();
            await component.DisposeAsync();

            var result = component.WaitForLoadedAsync();

            Assert.True(result.IsCanceled);
        }

        [Fact]
        public async Task LoadAsync_Initializes()
        {
            var component = CreateInstance();

            await component.LoadAsync();

            Assert.True(component.IsInitialized);
        }

        [Fact]
        public async Task LoadAsync_InitializesUnderlyingInstance()
        {
            var component = CreateInstance();

            await component.LoadAsync();

            var result = await component.WaitForLoadedAsync();

            Assert.True(result.IsInitialized);
        }

        [Fact]
        public async Task LoadAsync_WhenAlreadyLoaded_DoesNotCreateNewInstance()
        {
            var component = CreateInstance();

            await component.LoadAsync();

            var instance = await component.WaitForLoadedAsync();

            await component.LoadAsync();

            var result = await component.WaitForLoadedAsync();

            Assert.Same(instance, result);
        }

        [Fact]
        public async Task LoadAsync_WhenUnloaded_CreatesNewInstance()
        {
            var component = CreateInstance();

            await component.LoadAsync();

            var instance = await component.WaitForLoadedAsync();

            await component.UnloadAsync();

            // We should create a new instance here
            await component.LoadAsync();

            var result = await component.WaitForLoadedAsync();

            Assert.NotSame(instance, result);
        }

        [Fact]
        public async Task UnloadAsync_WhenLoaded_DisposesUnderlyingInstance()
        {
            var component = CreateInstance();

            await component.LoadAsync();
            var result = await component.WaitForLoadedAsync();

            await component.UnloadAsync();

            Assert.True(result.IsDisposed);
        }

        [Fact]
        public async Task UnloadAsync_WhenNotLoaded_DoesNothing()
        {
            var component = CreateInstance();

            await component.UnloadAsync();
        }

        [Fact]
        public async Task UnloadAsync_DoesNotDispose()
        {
            var component = CreateInstance();

            await component.UnloadAsync();

            Assert.False(component.IsDisposed);
        }

        [Fact]
<<<<<<< HEAD
        public async Task Dispose_WhenLoaded_DisposesUnderlyingInstance()
=======
        public async Task DisposeAsync_WhenNotLoaded_DoesNothing()
        {
            var component = CreateInstance();
            await component.DisposeAsync();

            Assert.True(component.IsDisposed);
        }

        [Fact]
        public async Task DisposeAsync_WhenLoaded_DisposesUnderlyingInstance()
>>>>>>> 93cf4cc9
        {
            var component = CreateInstance();

            await component.LoadAsync();
            var instance = await component.WaitForLoadedAsync();

            await component.DisposeAsync();

            Assert.True(instance.IsDisposed);
        }

        private static AbstractMultiLifetimeComponentFactory.MultiLifetimeComponent CreateInstance()
        {
            return AbstractMultiLifetimeComponentFactory.Create();
        }
    }
}<|MERGE_RESOLUTION|>--- conflicted
+++ resolved
@@ -160,9 +160,6 @@
         }
 
         [Fact]
-<<<<<<< HEAD
-        public async Task Dispose_WhenLoaded_DisposesUnderlyingInstance()
-=======
         public async Task DisposeAsync_WhenNotLoaded_DoesNothing()
         {
             var component = CreateInstance();
@@ -173,7 +170,6 @@
 
         [Fact]
         public async Task DisposeAsync_WhenLoaded_DisposesUnderlyingInstance()
->>>>>>> 93cf4cc9
         {
             var component = CreateInstance();
 
