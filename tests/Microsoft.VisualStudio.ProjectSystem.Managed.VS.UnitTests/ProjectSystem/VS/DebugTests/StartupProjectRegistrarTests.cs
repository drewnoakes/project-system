--- conflicted
+++ resolved
@@ -182,14 +182,9 @@
             ActiveConfiguredProject<DebuggerLaunchProviders>? launchProviders = null)
         {
 
-<<<<<<< HEAD
-            var instance = new StartupProjectRegistrar(
-                null!,
-=======
             var project = UnconfiguredProjectFactory.Create();
             var instance = new StartupProjectRegistrar(
                 project,
->>>>>>> b1549d68
                 IVsServiceFactory.Create<SVsStartupProjectsListService, IVsStartupProjectsListService>(vsStartupProjectsListService!),
                 threadingService ?? IProjectThreadingServiceFactory.Create(),
                 projectGuidService ?? ISafeProjectGuidServiceFactory.ImplementGetProjectGuidAsync(Guid.NewGuid()),
